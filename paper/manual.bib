% Encoding: UTF-8

@Misc{alchemistry,
  title =        {Alchemistry.org},
  howpublished = {\url{http://www.alchemistry.org/wiki/Test_System_Repository}},
  note =         {Accessed: 2019-08-01}
}

@article{monroe2014converging,
  title={Converging free energies of binding in cucurbit [7] uril and octa-acid host--guest systems from SAMPL4 using expanded ensemble simulations},
  author={Monroe, Jacob I and Shirts, Michael R},
  journal={Journal of computer-aided molecular design},
  volume={28},
  number={4},
  pages={401--415},
  year={2014},
  publisher={Springer}
}

@article{chodera2007use,
  title={Use of the weighted histogram analysis method for the analysis of simulated and parallel tempering simulations},
  author={Chodera, John D and Swope, William C and Pitera, Jed W and Seok, Chaok and Dill, Ken A},
  journal={Journal of Chemical Theory and Computation},
  volume={3},
  number={1},
  pages={26--41},
  year={2007},
  publisher={ACS Publications}
}

@article{chodera2016simple,
  title={A simple method for automated equilibration detection in molecular simulations},
  author={Chodera, John D},
  journal={Journal of chemical theory and computation},
  volume={12},
  number={4},
  pages={1799--1805},
  year={2016},
  publisher={ACS Publications}
}

@Misc{D3R,
  title =        {D3R Grand Challenges},
  howpublished = {\url{https://drugdesigndata.org/about/grand-challenge}},
  note =         {Accessed: 2019-08-01}
}

@Misc{MCompChem2019Sep,
  author =  {MCompChem},
  title =   {{fep-benchmark}},
  month =   {Sep},
  year =    {2019},
  note =    {[Online; accessed 9. Dec. 2019]},
  journal = {GitHub},
  url =     {https://github.com/MCompChem/fep-benchmark}
}

@article{mey2014xtram,
  title={xTRAM: Estimating equilibrium expectations from time-correlated simulation data at multiple thermodynamic states},
  author={Mey, Antonia SJS and Wu, Hao and No{\'e}, Frank},
  journal={Physical Review X},
  volume={4},
  number={4},
  pages={041018},
  year={2014},
  publisher={APS}
}

@article{nuske2017markov,
  title={Markov state models from short non-equilibrium simulations—Analysis and correction of estimation bias},
  author={N{\"u}ske, Feliks and Wu, Hao and Prinz, Jan-Hendrik and Wehmeyer, Christoph and Clementi, Cecilia and No{\'e}, Frank},
  journal={The Journal of Chemical Physics},
  volume={146},
  number={9},
  pages={094104},
  year={2017},
  publisher={AIP Publishing}
}

@Misc{rdkit2019Dec,
  author =  {RDkit},
  title =   {Rdkit: Open Source Chem Informatics software},
  month =   {Dec},
  year =    {2019},
  note =    {[Online; accessed 9. Dec. 2019]},
  journal = {GitHub},
  url =     {http://www.rdkit.org}
}@article{rizzi2019sampl6,
  title={The SAMPL6 SAMPLing challenge: Assessing the reliability and efficiency of binding free energy calculations},
  author={Rizzi, Andrea and Jensen, Travis and Slochower, David R and Aldeghi, Matteo and Gapsys, Vytautas and Ntekoumes, Dimitris and Bosisio, Stefano and Papadourakis, Michail and Henriksen, Niel M and De Groot, Bert L and others},
  journal={BioRxiv},
  pages={795005},
  year={2019},
  publisher={Cold Spring Harbor Laboratory}
}

@Misc{SAMPL,
  title =        {SAMPL Challenges},
  howpublished = {\url{ https://samplchallenges.github.io/}},
  note =         {Accessed: 2019-08-01}
}

@article{shirts2005comparison,
  title={Comparison of efficiency and bias of free energies computed by exponential averaging, the Bennett acceptance ratio, and thermodynamic integration},
  author={Shirts, Michael R and Pande, Vijay S},
  journal={The Journal of chemical physics},
  volume={122},
  number={14},
  pages={144107},
  year={2005},
  publisher={AIP}
}

@article{wu2016multiensemble,
  title={Multiensemble Markov models of molecular thermodynamics and kinetics},
  author={Wu, Hao and Paul, Fabian and Wehmeyer, Christoph and No{\'e}, Frank},
  journal={Proceedings of the National Academy of Sciences},
  volume={113},
  number={23},
  pages={E3221--E3230},
  year={2016},
  publisher={National Acad Sciences}
}

<<<<<<< HEAD

@article{AMBERLipid21,
year = {2022},
month = {3},
title = {{Lipid21: Complex Lipid Membrane Simulations with AMBER}},
author = {Dickson, Callum J. and Walker, Ross C. and Gould, Ian R.},
journal = {Journal of Chemical Theory and Computation},
issn = {1549-9618},
doi = {10.1021/acs.jctc.1c01217},
pmid = {35113553},
pmcid = {PMC9007451},
abstract = {{We extend the modular AMBER lipid force field to include anionic lipids, polyunsaturated fatty acid (PUFA) lipids, and sphingomyelin, allowing the simulation of realistic cell membrane lipid compositions, including raft-like domains. Head group torsion parameters are revised, resulting in improved agreement with NMR order parameters, and hydrocarbon chain parameters are updated, providing a better match with phase transition temperature. Extensive validation runs (0.9 μs per lipid type) show good agreement with experimental measurements. Furthermore, the simulation of raft-like bilayers demonstrates the perturbing effect of increasing PUFA concentrations on cholesterol molecules. The force field derivation is consistent with the AMBER philosophy, meaning it can be easily mixed with protein, small molecule, nucleic acid, and carbohydrate force fields.}},
pages = {1726--1736},
number = {3},
volume = {18}
}


@article{CHARMMLipidFF,
year = {2010},
month = {6},
title = {{Update of the CHARMM All-Atom Additive Force Field for Lipids: Validation on Six Lipid Types}},
author = {Klauda, Jeffery B. and Venable, Richard M. and Freites, J. Alfredo and O’Connor, Joseph W. and Tobias, Douglas J. and Mondragon-Ramirez, Carlos and Vorobyov, Igor and MacKerell, Alexander D. and Pastor, Richard W.},
journal = {The Journal of Physical Chemistry B},
issn = {1520-6106},
doi = {10.1021/jp101759q},
pmid = {20496934},
pmcid = {PMC2922408},
abstract = {{A significant modification to the additive all-atom CHARMM lipid force field (FF) is developed and applied to phospholipid bilayers with both choline and ethanolamine containing head groups and with both saturated and unsaturated aliphatic chains. Motivated by the current CHARMM lipid FF (C27 and C27r) systematically yielding values of the surface area per lipid that are smaller than experimental estimates and gel-like structures of bilayers well above the gel transition temperature, selected torsional, Lennard-Jones and partial atomic charge parameters were modified by targeting both quantum mechanical (QM) and experimental data. QM calculations ranging from high-level ab initio calculations on small molecules to semiempirical QM studies on a 1,2-dipalmitoyl-sn-phosphatidylcholine (DPPC) bilayer in combination with experimental thermodynamic data were used as target data for parameter optimization. These changes were tested with simulations of pure bilayers at high hydration of the following six lipids: DPPC, 1,2-dimyristoyl-sn-phosphatidylcholine (DMPC), 1,2-dilauroyl-sn-phosphatidylcholine (DLPC), 1-palmitoyl-2-oleoyl-sn-phosphatidylcholine (POPC), 1,2-dioleoyl-sn-phosphatidylcholine (DOPC), and 1-palmitoyl-2-oleoyl-sn-phosphatidylethanolamine (POPE); simulations of a low hydration DOPC bilayer were also performed. Agreement with experimental surface area is on average within 2\%, and the density profiles agree well with neutron and X-ray diffraction experiments. NMR deuterium order parameters (S CD) are well predicted with the new FF, including proper splitting of the S CD for the aliphatic carbon adjacent to the carbonyl for DPPC, POPE, and POPC bilayers. The area compressibility modulus and frequency dependence of 13C NMR relaxation rates of DPPC and the water distribution of low hydration DOPC bilayers also agree well with experiment. Accordingly, the presented lipid FF, referred to as C36, allows for molecular dynamics simulations to be run in the tensionless ensemble (NPT), and is anticipated to be of utility for simulations of pure lipid systems as well as heterogeneous systems including membrane proteins.}},
pages = {7830--7843},
number = {23},
volume = {114}
}


@article{LipidBestPracticesCOMS,
year = {2019},
title = {{Simulation Best Practices for Lipid Membranes [Article v1.0]}},
author = {Smith, David J and Klauda, Jeffrey B and Sodt, Alexander J},
journal = {Living Journal of Computational Molecular Science},
doi = {10.33011/livecoms.1.1.5966},
pmid = {36204133},
pmcid = {PMC9534443},
abstract = {{We establish a reliable and robust standardization of settings for practical molecular dynamics (MD) simulations of pure and mixed (single- and multi-component) lipid bilayer membranes. In lipid membranes research, particle-based molecular simulations are a powerful tool alongside continuum theory, lipidomics, and model, in vitro, and in vivo experiments. Molecular simulations can provide precise and reproducible spatiotemporal (atomic- and femtosecond-level) information about membrane structure, mechanics, thermodynamics, kinetics, and dynamics. Yet the simulation of lipid membranes can be a daunting task, given the uniqueness of lipid membranes relative to conventional liquid-liquid and solid-liquid interfaces, the immense and complex thermodynamic and statistical mechanical theory, the diversity of multiscale lipid models, limitations of modern computing power, the difficulty and ambiguity of simulation controls, finite size effects, competitive continuum simulation alternatives, and the desired application, including vesicle experiments and biological membranes. These issues can complicate an essential understanding of the field of lipid membranes, and create major bottlenecks to simulation advancement. In this article, we clarify these issues and present a consistent, thorough, and user-friendly framework for the design of state-of-the-art lipid membrane MD simulations. We hope to allow early-career researchers to quickly overcome common obstacles in the field of lipid membranes and reach maximal impact in their simulations.}},
number = {1},
volume = {1},
keywords = {},
}

@article{wu2022correction-51c, 
  year     = {2022}, 
  title    = {Correction Schemes for Absolute Binding Free Energies Involving Lipid Bilayers}, 
  author   = {Wu, Zhiyi and Biggin, Philip C.}, 
  journal  = {Journal of Chemical Theory and Computation}, 
  issn     = {1549-9618}, 
  doi      = {10.1021/acs.jctc.1c01251}, 
  pmid     = {35315270}, 
  pmcid    = {{PMC}9082507}, 
  abstract = {Absolute binding free-energy ({ABFE}) calculations are playing an increasing role in drug design, especially as they can be performed on a range of disparate compounds and direct comparisons between them can be made. It is, however, especially important to ensure that they are as accurate as possible, as unlike relative binding free-energy ({RBFE}) calculations, one does not benefit as much from a cancellation of errors during the calculations. In most modern implementations of {ABFE} calculations, a particle mesh Ewald scheme is typically used to treat the electrostatic contribution to the free energy. A central requirement of such schemes is that the box preserves neutrality throughout the calculation. There are many ways to deal with this problem that have been discussed over the years ranging from a neutralizing plasma with a post hoc correction term through to a simple co-alchemical ion within the same box. The post hoc correction approach is the most widespread. However, the vast majority of these studies have been applied to a soluble protein in a homogeneous solvent (water or salt solution). In this work, we explore which of the more common approaches would be the most suitable for a simulation box with a lipid bilayer within it. We further develop the idea of the so-called Rocklin correction for lipid-bilayer systems and show how such a correction could work. However, we also show that it will be difficult to make this generalizable in a practical way and thus we conclude that the use of a co-alchemical ion is the most useful approach for simulations involving lipid membrane systems.}, 
  pages    = {2657--2672}, 
  number   = {4}, 
  volume   = {18}
}
@article{https://doi.org/10.1002/jcc.23702,
  author   = {Wu, Emilia L. and Cheng, Xi and Jo, Sunhwan and Rui, Huan and Song, Kevin C. and Dávila-Contreras, Eder M. and Qi, Yifei and Lee, Jumin and Monje-Galvan, Viviana and Venable, Richard M. and Klauda, Jeffery B. and Im, Wonpil},
  title    = {CHARMM-GUI Membrane Builder toward realistic biological membrane simulations},
  journal  = {Journal of Computational Chemistry},
  volume   = {35},
  number   = {27},
  pages    = {1997-2004},
  keywords = {cardiolipin, phosphoinositides, sphingolipids, lipid penetration detection},
  doi      = {https://doi.org/10.1002/jcc.23702},
  url      = {https://onlinelibrary.wiley.com/doi/abs/10.1002/jcc.23702},
  eprint   = {https://onlinelibrary.wiley.com/doi/pdf/10.1002/jcc.23702},
  abstract = {CHARMM-GUI Membrane Builder, http://www.charmm-gui.org/input/membrane, is a web-based user interface designed to interactively build all-atom protein/membrane or membrane-only systems for molecular dynamics simulations through an automated optimized process. In this work, we describe the new features and major improvements in Membrane Builder that allow users to robustly build realistic biological membrane systems, including (1) addition of new lipid types, such as phosphoinositides, cardiolipin (CL), sphingolipids, bacterial lipids, and ergosterol, yielding more than 180 lipid types, (2) enhanced building procedure for lipid packing around protein, (3) reliable algorithm to detect lipid tail penetration to ring structures and protein surface, (4) distance-based algorithm for faster initial ion displacement, (5) CHARMM inputs for P21 image transformation, and (6) NAMD equilibration and production inputs. The robustness of these new features is illustrated by building and simulating a membrane model of the polar and septal regions of E. coli membrane, which contains five lipid types: CL lipids with two types of acyl chains and phosphatidylethanolamine lipids with three types of acyl chains. It is our hope that CHARMM-GUI Membrane Builder becomes a useful tool for simulation studies to better understand the structure and dynamics of proteins and lipids in realistic biological membrane environments. © 2014 Wiley Periodicals, Inc.},
  year     = {2014}
}
@manual{DesmondManual,
  title   = {Desmond 3.0},
  author  = {D. E. Shaw Research},
  year    = 2011,
  edition = {3.0}
}
@article{doi:10.1021/acs.jcim.1c01147,
  author  = {Dickson, Callum J and Hornak, Viktor and Duca, Jose S},
  title   = {Relative Binding Free-Energy Calculations at Lipid-Exposed Sites: Deciphering Hot Spots},
  journal = {Journal of Chemical Information and Modeling},
  volume  = {61},
  number  = {12},
  pages   = {5923-5930},
  year    = {2021},
  doi     = {10.1021/acs.jcim.1c01147},
  note    = {PMID: 34843243},
  url     = {https://doi.org/10.1021/acs.jcim.1c01147}
=======
@article{Abramyan2025,
  title = {Accurate Physics-Based Prediction of Binding Affinities of RNA- and DNA-Targeting Ligands},
  volume = {65},
  ISSN = {1549-960X},
  url = {http://dx.doi.org/10.1021/acs.jcim.4c01708},
  DOI = {10.1021/acs.jcim.4c01708},
  number = {3},
  journal = {Journal of Chemical Information and Modeling},
  publisher = {American Chemical Society (ACS)},
  author = {Abramyan,  Ara M. and Bochicchio,  Anna and Wu,  Chuanjie and Damm,  Wolfgang and Langley,  David R. and Shivakumar,  Devleena and Lupyan,  Dmitry and Wang,  Lingle and Harder,  Edward and Oloo,  Eliud O.},
  year = {2025},
  month = jan,
  pages = {1392–1403}
}

@article{Rasouli2024,
  title = {Essential Considerations for Free Energy Calculations of RNA–Small Molecule Complexes: Lessons from the Theophylline-Binding RNA Aptamer},
  volume = {65},
  ISSN = {1549-960X},
  url = {http://dx.doi.org/10.1021/acs.jcim.4c01505},
  DOI = {10.1021/acs.jcim.4c01505},
  number = {1},
  journal = {Journal of Chemical Information and Modeling},
  publisher = {American Chemical Society (ACS)},
  author = {Rasouli,  Ali and Pickard,  Frank C. and Sur,  Sreyoshi and Grossfield,  Alan and Işık Bennett,  Mehtap},
  year = {2024},
  month = dec,
  pages = {223–239}
}

@article{Papadourakis2024,
  title = {Comparison of Methodologies for Absolute Binding Free Energy Calculations of Ligands to Intrinsically Disordered Proteins},
  volume = {20},
  ISSN = {1549-9626},
  url = {http://dx.doi.org/10.1021/acs.jctc.4c00942},
  DOI = {10.1021/acs.jctc.4c00942},
  number = {21},
  journal = {Journal of Chemical Theory and Computation},
  publisher = {American Chemical Society (ACS)},
  author = {Papadourakis,  Michail and Cournia,  Zoe and Mey,  Antonia S. J. S. and Michel,  Julien},
  year = {2024},
  month = oct,
  pages = {9699–9707}
}

@article{MendozaMartinez2022,
  title = {Energetics of a protein disorder–order transition in small molecule recognition},
  volume = {13},
  ISSN = {2041-6539},
  url = {http://dx.doi.org/10.1039/D2SC00028H},
  DOI = {10.1039/d2sc00028h},
  number = {18},
  journal = {Chemical Science},
  publisher = {Royal Society of Chemistry (RSC)},
  author = {Mendoza-Martinez,  Cesar and Papadourakis,  Michail and Llabrés,  Salomé and Gupta,  Arun A. and Barlow,  Paul N. and Michel,  Julien},
  year = {2022},
  pages = {5220–5229}
}

@article{Zhang2019,
  title = {Ranking Reversible Covalent Drugs: From Free Energy Perturbation to Fragment Docking},
  volume = {59},
  ISSN = {1549-960X},
  url = {http://dx.doi.org/10.1021/acs.jcim.8b00959},
  DOI = {10.1021/acs.jcim.8b00959},
  number = {5},
  journal = {Journal of Chemical Information and Modeling},
  publisher = {American Chemical Society (ACS)},
  author = {Zhang,  Han and Jiang,  Wenjuan and Chatterjee,  Payal and Luo,  Yun},
  year = {2019},
  month = feb,
  pages = {2093–2102}
}

@article{Luo2021,
  title = {Mechanism-Based and Computational-Driven Covalent Drug Design},
  volume = {61},
  ISSN = {1549-960X},
  url = {http://dx.doi.org/10.1021/acs.jcim.1c01278},
  DOI = {10.1021/acs.jcim.1c01278},
  number = {11},
  journal = {Journal of Chemical Information and Modeling},
  publisher = {American Chemical Society (ACS)},
  author = {Luo,  Yun Lyna},
  year = {2021},
  month = nov,
  pages = {5307–5311}
}

@article{Yu2019,
  title = {Toward Atomistic Modeling of Irreversible Covalent Inhibitor Binding Kinetics},
  volume = {59},
  ISSN = {1549-960X},
  url = {http://dx.doi.org/10.1021/acs.jcim.9b00268},
  DOI = {10.1021/acs.jcim.9b00268},
  number = {9},
  journal = {Journal of Chemical Information and Modeling},
  publisher = {American Chemical Society (ACS)},
  author = {Yu,  Haoyu S. and Gao,  Cen and Lupyan,  Dmitry and Wu,  Yujie and Kimura,  Takayuki and Wu,  Chuanjie and Jacobson,  Leif and Harder,  Edward and Abel,  Robert and Wang,  Lingle},
  year = {2019},
  month = aug,
  pages = {3955–3967}
>>>>>>> 8db43ceb
}<|MERGE_RESOLUTION|>--- conflicted
+++ resolved
@@ -122,8 +122,6 @@
   publisher={National Acad Sciences}
 }
 
-<<<<<<< HEAD
-
 @article{AMBERLipid21,
 year = {2022},
 month = {3},
@@ -217,7 +215,8 @@
   doi     = {10.1021/acs.jcim.1c01147},
   note    = {PMID: 34843243},
   url     = {https://doi.org/10.1021/acs.jcim.1c01147}
-=======
+}
+
 @article{Abramyan2025,
   title = {Accurate Physics-Based Prediction of Binding Affinities of RNA- and DNA-Targeting Ligands},
   volume = {65},
@@ -320,5 +319,4 @@
   year = {2019},
   month = aug,
   pages = {3955–3967}
->>>>>>> 8db43ceb
 }