%%%%%%%%%%%%%%%%%%%%%%%%%%%%%%%%%%%%%%%%%%%%%%%%%%%%%%%%%%%%
%%% LIVECOMS ARTICLE TEMPLATE FOR BEST PRACTICES GUIDE
%%% ADAPTED FROM ELIFE ARTICLE TEMPLATE (8/10/2017)
%%%%%%%%%%%%%%%%%%%%%%%%%%%%%%%%%%%%%%%%%%%%%%%%%%%%%%%%%%%%
%%% PREAMBLE
\documentclass[9pt,bestpractices]{livecoms}
% Use the 'onehalfspacing' option for 1.5 line spacing
% Use the 'doublespacing' option for 2.0 line spacing
% Use the 'lineno' option for adding line numbers.
% The 'bestpractices' option for indicates that this is a best practices guide.
% Omit the bestpractices option to remove the marking as a LiveCoMS paper.
% Please note that these options may affect formatting.

\usepackage{lipsum} % Required to insert dummy text
\usepackage[version=4]{mhchem}
\usepackage{siunitx}
\usepackage{url}
\DeclareSIUnit\Molar{M}
\usepackage[italic]{mathastext}
\graphicspath{{figures/}}

%%%%%%%%%%%%%%%%%%%%%%%%%%%%%%%%%%%%%%%%%%%%%%%%%%%%%%%%%%%%
%%% IMPORTANT USER CONFIGURATION
%%%%%%%%%%%%%%%%%%%%%%%%%%%%%%%%%%%%%%%%%%%%%%%%%%%%%%%%%%%%
\usepackage[colorinlistoftodos]{todonotes}
\usepackage[most]{tcolorbox}
\usepackage{enumitem,amssymb}
\usepackage{textgreek}
\usepackage{changepage}
\usepackage{verbatim}

%%%%%%%%%%%%%%%%%%%%%%%%%%%%%%%%%%%%%%%%%%%%%%%%%%%%%%%%%%%%
%%% Added to allow customisation of table of contents
%%%%%%%%%%%%%%%%%%%%%%%%%%%%%%%%%%%%%%%%%%%%%%%%%%%%%%%%%%%%
\usepackage{tocloft}
\usepackage{xcolor}
\usepackage{todonotes}

% aux. comments Stefan Boresch -> Stefan Boresch
\newcommand{\sbnote}[1]{%
  {\bfseries{}[SB: }%
  {\textcolor{blue}{#1}}{\bfseries{}]}
}

% aux. comments Emilio Gallicchio
\newcommand{\egnote}[1]{%
  {\bfseries{}[EG: }%
  {\textcolor{green}{#1}}{\bfseries{}]}
}

\newcommand{\rref}{{\bfseries[REFs]}{}}

\makeatother

%%%%%%%%%%%%%%%%%%%%%%%%%%%%%%%%%%%%%%%%%%%%%%%%%%%%%%%%%%%%

\newcommand{\versionnumber}{2.0} % you should update the minor version number in preprints and major version number of submissions.
\newcommand{\githubrepository}{\url{https://github.com/alchemistry/alchemical-best-practices}} %this should be the main github repository for this article
\newcommand{\expect}[1]{\left\langle{#1}\right\rangle}
%%%%%%%%%%%%%%%%%%%%%%%%%%%%%%%%%%%%%%%%%%%%%%%%%%%%%%%%%%%%
%%% ARTICLE SETUP
%%%%%%%%%%%%%%%%%%%%%%%%%%%%%%%%%%%%%%%%%%%%%%%%%%%%%%%%%%%%
\title{Best Practices for Single Alchemical Free Energy Calculations [Article v\versionnumber]}
\author[1*]{Antonia S. J. S. Mey}
\author[22]{Irfan Alibay}
\author[2]{Bryce K. Allen}
\author[11]{Agastya P. Bhati}
\author[18]{Stefan Boresch}
\author[3]{Hannah E. Bruce Macdonald}
\author[3*]{John D. Chodera}
\author[26]{Finlay Clark}
\author[11, 12, 13]{Peter V. Coveney}
\author[15]{Jonathan W. Essex}
\author[19]{Emilio Gallicchio}
\author[9]{Vytautas Gapsys}
\author[23,24]{Michael Gillhofer}
\author[9]{David F. Hahn}
\author[20]{Wei-Tse Hsu}
\author[25]{Sheenam Khuttan}
\author[1,10]{Maximilian Kuhn}
\author[15]{Oliver J. Melling}
\author[1]{Julien Michel}
\author[4*]{David L. Mobley}
\author[5]{Levi N. Naden}
\author[23,24]{Chris Oostenbrink}
\author[4]{Meghan Osato}
\author[15,16]{William G. Poole}
\author[6]{Samarjeet Prasad}
\author[21,22]{Benjamin Ries}
\author[2,7]{Andrea Rizzi}
\author[17]{Jenke Scheen}
\author[14]{David R. Slochower}
\author[8*]{Michael R. Shirts}
\author[9]{Gary Tresadern}
\author[2]{Huafeng Xu}

%
\affil[1]{EaStCHEM School of Chemistry, David Brewster Road, Joseph Black Building, The King's Buildings, Edinburgh, EH9 3FJ, UK}
\affil[2]{Silicon Therapeutics, Boston, MA, USA}
\affil[3]{Computational and Systems Biology Program, Sloan Kettering Institute, Memorial Sloan Kettering Cancer Center, New York NY, USA}
\affil[4]{Departments of Pharmaceutical Sciences and Chemistry, University of California, Irvine, Irvine, USA}
\affil[5]{Molecular Sciences Software Institute, Blacksburg VA, USA}
\affil[6]{National Institutes of Health, Bethesda, MD, USA}
\affil[7]{Tri-Institutional Training Program in Computational Biology and Medicine, New York, NY, USA}
\affil[8]{University of Colorado Boulder, Boulder, CO, USA}
\affil[9]{Computational Chemistry, Janssen Research \& Development, Turnhoutseweg 30, Beerse B-2340, Belgium}
\affil[10]{Cresset, Cambridgeshire, UK}
\affil[11]{Centre for Computational Sciences, Department of Chemistry, University College London, London WC1H 0AJ, United Kingdom}
\affil[12]{Advanced Research Computing Centre, University College London, London WC1H 9BT, United Kingdom}
\affil[13]{Computational Science Laboratory, Institute for Informatics, Faculty of Science, University of Amsterdam, Amsterdam 1012, The Netherlands}
\affil[14]{Vertex Pharmaceuticals, San Diego, CA, USA}
\affil[15]{School of Chemistry and Chemical Engineering, University of Southampton, Southampton, SO17 1BJ, United Kingdom}
\affil[16]{Astex Pharmaceuticals, 436 Cambridge Science Park, Milton Road, Cambridge, CB4 0QA, United Kingdom}
\affil[17]{Open Molecular Software Foundation, Davis, CA 95618, USA}
\affil[18]{University of Vienna, Faculty of Chemistry, Institute of Computational Biological Chemistry, Wahringer Str. 17, A-1090 Vienna}
\affil[19]{Department of Chemistry and Biochemistry, Brooklyn College of the City University of New York, New York, NY, 11210
Ph.D. Program in Chemistry, The Graduate Center of the City University of New York, New York, NY, 10016
Ph.D. Program in Biochemistry, The Graduate Center of the City University of New York, New York, NY, 10016}
\affil[20]{Department of Biochemistry, University of Oxford, Oxford OX1 3QU, United Kingdom}
\affil[21]{Boehringer Ingelheim Pharma GmbH \& Co KG, Medicinal Chemistry, Birkendorfer Str 65, 88397 Biberach an der Riss, Germany}
\affil[22]{Open Free Energy, Open Molecular Software Foundation, Davis, CA, 95616, United State}
\affil[23]{Institute of Molecular Modeling and Simulation, BOKU University, 1190 Vienna, Austria}
\affil[24]{Christian Doppler Laboratory for Molecular Informatics in the Biosciences, BOKU University, 1190 Vienna, Austria}
\affil[25]{SandboxAQ, Palo Alto, California 94301, United States}
\affil[26]{School of Natural and Environmental Sciences, Newcastle University, Newcastle upon Tyne NE1 7RU, United Kingdom}

\corr{antonia.mey@ed.ac.uk}{ASJSM}
\corr{john.chodera@choderalab.org}{JDC}
\corr{dmobley@mobleylab.org}{DLM}
\corr{michael.shirts@colorado.edu}{MRS}

\orcid{Antonia S. J. S. Mey}{0000-0001-7512-5252}
\orcid{Bryce Allen}{0000-0002-0804-8127}
\orcid{Stefan Boresch}{0000-0002-2793-6656}
\orcid{Hannah E. Bruce Macdonald}{0000-0002-5562-6866}
\orcid{John D. Chodera}{0000-0003-0542-119X}
\orcid{Maximilian Kuhn}{0000-0002-2811-3934}
\orcid{Emilio Gallicchio}{0000-0002-2606-4913}
\orcid{Julien Michel}{0000-0003-0360-1760}
\orcid{David L. Mobley}{0000-0002-1083-5533}
\orcid{Levi N. Naden}{0000-0002-3692-5027}
\orcid{Samarjeet Prasad}{0000-0001-8320-6482}
\orcid{Andrea Rizzi}{0000-0001-7693-2013}
\orcid{Jenke Scheen}{0000-0001-9781-0445}
\orcid{David R. Slochower}{0000-0003-3928-5050}
\orcid{Michael R. Shirts}{0000-0003-3249-1097}
\orcid{Gary Tresadern}{0000-0002-4801-1644}
\orcid{Huafeng Xu}{0000-0001-5447-0452}
\orcid{David F. Hahn}{0000-0003-2830-6880}
\orcid{Vytautas Gapsys}{0000-0002-6761-7780}
\orcid{Agastya P. Bhati}{0000-0003-4539-4819}
\orcid{Peter V. Coveney}{0000-0002-8787-7256}
\orcid{William G. Poole}{0009-0003-2441-8794}
\orcid{Oliver J. Melling}{0000-0001-6243-7433}
\orcid{Jonathan W. Essex}{0000-0003-2639-2746}
\orcid{Wei-Tse Hsu}{0000-0001-6167-5480}
\orcid{Benjamin Ries}{0000-0002-0945-8304}
\orcid{Meghan Osato}{0000-0002-2732-457X}
\orcid{Michael Gillhofer}{0000-0001-8081-6373}
\orcid{Chris Oostenbrink}{0000-0002-4232-2556}
\orcid{Irfan Alibay}{0000-0001-5787-9130}
\orcid{Sheenam Khuttan}{0000-0002-8873-6359}
\orcid{Finlay Clark}{0000-0003-0474-5475}


\blurb{This LiveCoMS document is maintained online on GitHub at \githubrepository; to provide feedback, suggestions, or help improve it, please visit the GitHub repository and participate via the issue tracker.}

%%%%%%%%%%%%%%%%%%%%%%%%%%%%%%%%%%%%%%%%%%%%%%%%%%%%%%%%%%%%
%%% PUBLICATION INFORMATION
%%% Fill out these parameters when available
%%% These are used when the "pubversion" option is invoked
%%%%%%%%%%%%%%%%%%%%%%%%%%%%%%%%%%%%%%%%%%%%%%%%%%%%%%%%%%%%
\pubDOI{10.33011/livecoms.2.1.18378}
\pubvolume{2}
\pubyear{2020}
\articlenum{18378}
\datereceived{5 August 2020}
\dateaccepted{25 November 2020}

%%%%%%%%%%%%%%%%%%%%%%%%%%%%%%%%%%%%%%%%%%%%%%%%%%%%%%%%%%%%
%%% ARTICLE START
%%%%%%%%%%%%%%%%%%%%%%%%%%%%%%%%%%%%%%%%%%%%%%%%%%%%%%%%%%%%
\begin{document}

\begin{frontmatter}
\maketitle
%%%%%%%%%%%%%%%%%%%%%%%%%%%%%%%%%%%%%%%%%%%%%%%%%%%%%%%%%%%%
%%% Abstract
%%%%%%%%%%%%%%%%%%%%%%%%%%%%%%%%%%%%%%%%%%%%%%%%%%%%%%%%%%%%
\begin{abstract}

Alchemical free energy calculations are a useful tool for predicting free energy differences associated with the transfer of molecules from one environment to another.
The hallmark of these methods is the use of "bridging" potential energy functions representing \emph{alchemical} intermediate states that cannot exist as real chemical species. The data collected from these bridging alchemical thermodynamic states allows the efficient computation of transfer free energies (or differences in transfer free energies) with orders of magnitude less simulation time than simulating the transfer process directly. 
While these methods are highly flexible, care must be taken in avoiding common pitfalls to ensure that computed free energy differences can be robust and reproducible for the chosen force field, and that appropriate corrections are included to permit direct comparison with experimental data.

In this paper, we review current best practices for several popular application domains of  alchemical free energy calculations performed with equilibrium simulations, in particular relative and absolute small molecule binding free energy calculations to biomolecular targets.

\end{abstract}
\end{frontmatter}

\newpage

\tableofcontents

\newpage

%%%%%%%%%%%%%%%%%%%%
%  Introduction    %
%%%%%%%%%%%%%%%%%%%%

\section{What are alchemical free energy methods?}
\label{sec:intro}
Alchemical free energy calculations compute free energy differences associated with transfer processes, such as the binding of a small molecule to a receptor, the transfer of a small molecule from an aqueous to apolar phase~\cite{zwanzig1954hightemperature}, or the effects of protein side chain mutations on binding affinities or thermostabilities. 
 These calculations use non-physical\footnote{Here, the non-physical nature of the transformation is referred to as "alchemical", a term coined by Tembre and McCammon in Ref.~\cite{tembre1984ligandreceptor}.} intermediate states in which the chemical identity of some portion of the system (such as a small molecule ligand or protein sidechain) is changed by modifying the potential governing the interactions with the environment for the atoms being modified, inserted, or deleted. 

Fig.~\ref{fig:fig_what_is_alchemy} illustrates common free energy changes that may be difficult to compute with unbiased molecular dynamics methods, but are more tractable with alchemical methods.
In alchemical simulations, the introduction of intermediate \textit{alchemical states} that bridge the high-probability regions of configuration space between two physical endstates of interest, permits the robust computation of free energy for large transformations.
Alchemical calculations can be used in a variety of scenarios, such as: 
\begin{itemize}
\item computing the free energy of a conformational change for a molecule with a high barrier to interconversion (Fig.~\ref{fig:fig_what_is_alchemy}\textbf{B});
\item computing partition ($\log P$) or distribution ($\log D$) coefficients between environments (Fig.~\ref{fig:fig_what_is_alchemy}\textbf{A})~\cite{rustenburg2016measuring, bosisio2016blinded} 
\item determining partitioning between compartments into membranes (Fig.~\ref{fig:fig_what_is_alchemy}\textbf{D})~\cite{corey2019insights}. 
\end{itemize}

Furthermore, alchemical calculations are frequently used to estimate changes in free energies upon modifying a ligand or protein: 
\begin{itemize}
\item a protein residue can be alchemically mutated to probe the impact on binding affinity (Fig.~\ref{fig:fig_what_is_alchemy}\textbf{F})\cite{hauser2018predicting,aldeghi2018accurate} or changes in protein thermostability~\cite{seeliger2010protein,gapsys2016insights,gapsys2016accurate,aldeghi2019accurate}; 
\item the entire ligand can be alchemically transferred from protein to solvent in an absolute binding free energy calculation (Fig.~\ref{fig:fig_what_is_alchemy}\textbf{C})~\cite{mobley2007predicting,aldeghi2015accurate,aldeghi2017predictions}; 
\item small alchemical modifications can be made between chemically related ligands to estimate relative differences in binding free energies (Fig.~\ref{fig:fig_what_is_alchemy}\textbf{E})~\cite{wang2015accurate,mey2016blinded,song2019using,gapsys2020large,kuhn2020assessment}.
\end{itemize}


After an alchemical calculation is performed, which generally involves multiple simulations at a variety of alchemical states, the data must be analyzed to compute an estimate of the free energy for the transformation of interest.
 Early work used simple but statistically suboptimal estimators for this: free energy perturbation (FEP) used a simple (but highly biased) estimator based on the Zwanzig relation~\cite{zwanzig1954hightemperature} or numerical quadrature via thermodynamic integration (TI), for which the theory dates back the better part of a century but with the first computational applications emerging in the 1980's and 90's~\cite{kirkwood1935statistical, jorgensen1985monte, kollman1993free, wong1986dynamics, merz1989free}. %
 More recent developments have seen new, highly efficient statistical estimators that make better use of all the data, often building on the more efficient and less biased Bennett acceptance ratio (BAR)~\cite{bennett1976efficient}, producing multistate generalizations~\cite{shirts2008statisticallya} or removing the need for global equilibrium~\cite{wu2016multiensemble, mey2014xtram, wu2014statistically}.

Subsequent work in the 2000s led to improved implementations of alchemical methods in popular biomolecular simulation packages~\cite{shirts2003extremely,shirts2005solvation,vanderspoel2005gromacs, mermelstein2018fast, wang2015accurate, hedges2019biosimspace, riniker2011calculation}. 
 This foundational work, combined with the methodological, technological, and hardware improvements of the last 5--10 years, has led to an explosion of interest and direct commercial application of these technologies~\cite{wang2015accurate, fratev2019improved, schindler2020largescale, cournia2017relative, sherborne2016collaborating, kuhn2020assessment}.


As the field of molecular simulation can now routinely access microsecond timescales with the aid of GPUs~\cite{salomon-ferrer2013routine}, and millisecond timescales appear to soon be within reach, accurate alchemical calculations on even more challenging problems will become reasonable to perform. 
In the meantime, today's users may find it difficult to get started with these complex calculations whilst also keeping up with the fast pace of change. 
This Best Practices guide provides current recommendations and tips for users of all experience. Updates and suggestions are welcomed via our GitHub repository at \url{https://github.com/alchemistry/alchemical-best-practices}.    

\begin{figure*}
    \centering\includegraphics[width=0.85\linewidth]{figures/fig1_what_is_alchemy/Figure.pdf}   
    \caption{\textbf{Illustration of common types of free energies differences that can be calculated using alchemical free energy methods and a typical workflow for executing a relative binding free energy calculation (yellow box).} 
    \textbf{A}: Partition coefficient such as $\log P$ or $\log D$ depend on a change in free energy between different phases; here, as an example the partition coefficient between methanol and water is shown. \textbf{B}: Change in free energy due to a conformational change of the molecule across a high barrier. \textbf{C}: Absolute free energies of binding of a small molecule to a host (e.g. protein). \textbf{D}: Free energy difference associated with the insertion of a molecule into a membrane. \textbf{E}: Relative free energy of binding of one molecule with respect to another, here toluene and benzyl alcohol. \textbf{F}: Effect of mutations of protein or host residues on free energies of binding. 
    \textbf{G.1}: the protein structure of the system is \textit{prepared} such that all erroneous patterns are resolved and proper protonation is applied. All query ligands are positioned into the binding site. \textbf{G.2}: $N=6$ compounds are predicted in this example. \textbf{G.3}: $n=7$ transformations (edges) are chosen in this example. \textbf{G.4}: for each transformation, a $\lambda$ decoupling parameter is applied to guide the transformation. \textbf{G.5}: for each transformation and $\lambda$ window a simulation is run. \textbf{G.6}: for each transformation, the relative binding free energy ($\Delta\Delta$G$_{bind}$) is calculated given $\lambda$. \textbf{G.7}: Each transformation (edge) has a corresponding binding free energy estimation. \textbf{G.8}: a final calculation is done to estimate the absolute binding free energy of each compound using for example a maximum-likelihood estimator. \textbf{G.9}: Absolute binding free energy estimates are ready to be used for prioritization in synthesis. \label{fig:fig_what_is_alchemy}
    }
\end{figure*}

%%%%%%%%%%%%%%%%%%%%
% Prerequesites    %
%%%%%%%%%%%%%%%%%%%%
\section{Prerequisites and Scope}
\label{sec:pre}

This Best Practices guide focuses on providing a good starting point for new practitioners and a reference for experienced practitioners. 
 For this purpose we provide a convenient checklist (Sec.~\ref{sec:checklist}) to help ensure all calculations comply with currently-understood best practices for alchemical simulation and analysis. Where the best practices are currently not certain, we highlight areas where further research is needed to identify an unambiguous recommendation.
 This guide can also serve as a set of best practices to ensure simulation robustness and reproducibility which reviewers may wish to consider as they evaluate papers.

 We assume that novice practitioners have at least moderate experience with molecular simulation concepts and use of simulation packages. 
 Furthermore, basic familiarity with the principles of molecular mechanics, molecular dynamics simulations, statistical mechanics, and the biophysics of protein-ligand association are essential. If you feel unfamiliar with some of these concepts, good starting points can be found in these references~\cite{braun2019best, grossfield2018best, klimovich2015guidelines, shirts2012best}. 

 While reading this Best Practices guide, it is important to bear in mind \emph{this is not a review} of all free energy calculation methods at the cutting edge of current research.
Instead this guide aims to answer the following questions:
\begin{itemize}
    \item Is my problem suitable for an alchemical calculation? 
     \item How do I select an appropriate alchemical protocol? 
     \item What software tools are available to perform alchemical calculations? 
     \item How should I analyze my data and report uncertainties? 
\end{itemize}

Notably, this document---version 2.0 of the original guide--focuses specifically on best practices on single alchemical free energy calculations. A companion guide, Best Practices for Multiple Alchemical Free Energy Calculations, covers the considerations involved in high-throughput or large-scale campaigns, such as automation, perturbation network design, and campaign-level data management and analysis. Readers aiming to scale up to multiple calculations may find that guide more relevant to those aspects. 

In this guide, some other background information may be needed depending on the nature of the alchemical project. For example, often, if binding poses are not known, docking calculations can be used to generate an initial small molecule binding pose to start alchemical simulations. This will require some basic familiarity on how to perform docking to generate reasonable simulation starting points~\cite{grinter2014challenges}. 

As some of the theoretical background can seem daunting, we do, however, provide a guide to the essential theory behind alchemical free energy calculations in Sec.~\ref{sec:theory}.
In the remainder of this paper, we will cover topics that are key to the preparation (Sec.~\ref{sec:prerequisites}), choice and use of correct protocols (Sec.~\ref{sec:simulation_protocol_choice}), and finally the best practices that should be used in the analysis of alchemical calculations (Sec.~\ref{sec:data_analysis}). 
Particular focus will be given to aspects of the molecular simulations which are unique to alchemical calculations---these include the calculation of transfer free energies (hydration free energies, partition coefficients, etc.), and binding free energies (absolute and relative). We primarily focus on free energy calculations using simulations performed at \emph{equilibrium} in this Best Practices guide, as best practices for these are more developed, and non-equilibrium techniques may warrant their own guide as such practices evolve. 


While we try to address as many methods and practices as possible, the field of free energy calculations is broad, and there are many advanced topics that are left to future Best Practices documents focusing on specific issues. 
Below, we provide a non-exhaustive list of topics we have \emph{not} addressed, along with some references to provide starting points on these more advanced topics:
\begin{itemize}
\item covalent inhibition~\cite{lameira2019predicting}
\item free energies of mutation of protein side chains~\cite{gapsys2016accurate,aldeghi2018accurate}
\item nonspecific binding or multiple binding sites~\cite{gill2018binding}
\item approximate and often less accurate endpoint free energy methods such as MM-PBSA~\cite{genheden2015mm} and LIE~\cite{gutierrez-de-teran2012linear}
\item Free energy methods that extract the ligand using geometric order parameters and potential of mean force methods~\cite{heinzelmann2017attachpullrelease}
\item forcefield dependence for protein, ligand, ions, co-solvents, and co-factors. A number of different studies have looked at the influence of force fields and it is assumed the user has made an appropriate choice for the system under study~\cite{loeffler2018reproducibility, vassetti2019assessment, lopes2015current}. 
\item non-equilibrium free energy calculations~\cite{gapsys2020large}
\item Free energy calculations using QM/MM methods~\cite{beierlein2011simple,dybeck2016comparison,cave-ayland2015direct,Schoeller2023}.
\item Free energy calculations using machine learning methods~\cite{rufa2020chemical, scheen2020hybrid, cole2020machine,Karwounopoulos2024}
\end{itemize}

For convenience we have also compiled a list of common acronyms and common symbols (both in alphabetical order) used throughout this paper.
\begin{tcolorbox}[title=Acronyms, colback=blue!10!white]
    {\bf BAR} --- Bennett Acceptance Ratio\\
    {\bf CPU} --- Central Processing Unit\\
     {\bf FEP} --- Free Energy Perturbation\\
     {\bf GPCR} --- G-Protein Coupled Receptor\\
     {\bf GPU} --- Graphics Processing Unit\\
     {\bf MBAR} --- Multistate Bennett Acceptance Ratio\\
     {\bf MCSS} --- Maximum Common Substructure\\
     {\bf MD} --- Molecular Dynamics\\
     {\bf MUE} --- Mean Unsigned Error\\
     {\bf RMSE} --- Root Mean Square Error\\
     {\bf SAR} --- Structure-Activity Relationships\\
     {\bf TI} --- Thermodynamic Integration
\end{tcolorbox}


\begin{tcolorbox}[title=List of Symbols, colback=green!10!white]
$A$ --- Helmholtz free energy (free energy in the canonical ensemble) or Helmholtz function, with Helmholtz free energy used in the text.\\
$b$ --- reduced binding energy function \\
$C^{\circ}$ --- standard state concentration \\
$C_t$ --- discrete-time-normalized fluctuation auto-correlation function\\
$f$ --- reduced (dimensionless) free energy \\
$G$ --- Gibbs free energy (free energy in the isothermal isobaric ensemble), Gibbs function, or free enthalpy, though the most common term Gibbs free energy is used in the text\\
$g$ --- statistical inefficiency\\
$h$ --- Planck's constant \\
$\vec{h}$ --- a displacement vector in the ATM method
$k_B$ --- Boltzmann constant \\
$k_H$ --- Henry's constant \\
$K_b^{\circ}$ --- binding  constant \\
$L$ and $R$ --- generic names for ligand and receptor\\
$\mathcal{O}$ --- overlap matrix\\
$P^{\circ}$ --- standard pressure \\
$p$ --- pressure \\
$\vec{q}$ --- vector of a single configuration, i.e. $x$, $y$, $z$ coordinates of the simulation system\\
$T$ --- temperature \\
$t_0$ --- equilibration time \\
$U$ --- potential energy\\
$u$ --- reduced (dimensionless) potential describing a thermodynamic state \\
$w(b, \vec{\lambda})$ --- perturbation energy function \\
$Z$ --- partition function \\
$\beta \equiv (k_B T)^{-1}$ --- inverse thermal energy \\
$\Gamma$ --- configurational space accessible by simulations \\
$\Delta \hat{f}$ --- estimate from an estimator for the reduced free energy difference between two states\\
$\vec{\lambda}$ --- alchemical progress parameter, which may be multidimensional \\
$\mu$ --- chemical potential (grand canonical ensemble)\\
$\tau _{eq}$ --- integrated auto-correlation time\\
\end{tcolorbox}


%%%%%%%%%%%%%%%%%%%%
% Theory basics    %
%%%%%%%%%%%%%%%%%%%%
\section{Statistical mechanics demonstrates why alchemical free energy calculations work}
%\section{Statistical mechanics theory of solvation, solvent partitioning, and binding}
\label{sec:theory}


In this section, we use a statistical mechanics theory of dilute solutions to derive free energy expressions that form the basis of alchemical computational protocols to model non-covalent molecular binding, solvation, and solvent partitioning equilibria. The emphasis here is placed on bridging theoretical foundations and intuition. Since chemical equilibria are regulated by the chemical potentials of the species involved, we will start by considering a statistical mechanics expression of the chemical potential of a solute in a solvent. We will then combine chemical potentials to develop models for each process.

\subsection{The chemical potential}

The chemical potential of a solute $u$ in an ideally diluted solution in a solvent $v$ can be written as~\cite{guggenheim1952mixtures504,gilson1997statisticalthermodynamic,gilson2007calculation}
\begin{equation}
  \mu_u = -k_B T \ln \frac{q'_u}{C_u \Lambda_u^3}
  \label{eq:chemical-potential-definition}
\end{equation}
where $k_B$ is Boltzmann's constant, $T$ is the absolute temperature, $C_u = N_u/V$ is the number concentration of the solute, $\Lambda_u = h/\sqrt{2 \pi M_u k_B T}$ is the thermal De-Broglie wavelength of the solute, where $h$ is Planck's constant and $M_u$ is the solute's total mass. The quantity $q'_u$ in Eq.~(\ref{eq:chemical-potential-definition}) is the molecular partition function of the solute at rest in the solvent
\begin{equation}
  q'_u = \frac{\Lambda_u^3}{\prod_i \lambda_i^3} 8 \pi^2 z_u
  \label{eq:intra-qpu-def}
\end{equation}
where $\beta = 1/(k_B T)$, $\lambda_i$ is the thermal De Broglie wavelength of the $i$-th atom of the solute, and $z_u$ is the intramolecular configurational partition function of the solute
\begin{equation}
  z_u = \int dx_u e^{-\beta \Psi_v(x_u)}
  \label{eq:intra-zu-def}
\end{equation}
where $x_u$ represents the collection of internal degrees of freedom of the solute (bond lengths, bond angles, and dihedral angles) with the corresponding volume element $dx_u$ assumed to include the appropriate Jacobian factors. The function $\Psi_v(x_u)$ in Eq.~\ref{eq:intra-zu-def} is the solvent-averaged potential of mean force of the solute in conformation $x_u$ in solvent $v$\cite{rouxandsimonson1999solventmodels} 
\begin{equation}
  e^{-\beta \Psi_v(x_u)} = \frac{1}{Z_{N_v}} \int d\vec{r}_v e^{-\beta U(x_u, \vec{r}_v)}
  \label{eq:solvent-pmf-def}
\end{equation}
where $\vec{r}_v$ represents the collection of Cartesian coordinates of the atoms of $N_v$ solvent molecules, $U(x_u, \vec{r}_v)$ is the potential energy of the solvent with one solute molecule in conformation $x_u$ placed in an arbitrary position in a volume $V$. When the potential energy function of the solution is separable into an intramolecular potential energy of the solute $U(x_u)$ and a solute-solvent non-bonded interaction energy, the potential of mean force can be written as the sum $\Psi_u(x_u) = U(x_u) + W_v(x_u)$ where $W_u(x_u)$ is the solvent potential of mean force, the solvation free energy of the solute fixed in configuration $x_u$.\cite{gilson2007calculation} However, the potential of mean force definition Eq.~(\ref{eq:solvent-pmf-def}) is valid in general. Finally, $Z_{N_v}$ is the configurational partition function of the pure solvent
\begin{equation}
  Z_{N_v} = \int d\vec{r}_v e^{-\beta U(\vec{r}_v)} \, .
  \label{eq:Z-pure-solvent}
\end{equation}


A few notes are in order. First, Eq.~(\ref{eq:chemical-potential-definition}) is derived using classical statistical mechanics theory.~\cite{hill1986statthermo} Classical mechanics is considered an excellent approximation for the room temperature processes studied here involving only changes in intermolecular interactions. A quantum mechanical treatment is necessary for processes not covered here, such as covalent binding, that involve breaking and forming chemical bonds. Classically, equilibrium thermodynamics properties, such as gas solubilities and binding constants, do not depend on atomic masses. Hence, while they are included in Eqs.~\ref{eq:chemical-potential-definition} and Eq.~\ref{eq:intra-qpu-def} for completeness, the thermal De Broglie wavelength terms coming from the partition functions of the momenta cancel in the resulting expressions below and we will no longer consider them.

Eq.~(\ref{eq:chemical-potential-definition}) is derived by writing the classical canonical configurational partition function $Z(N_u = 1, N_v)$ of one solute molecule in a solvent of $N_v$ molecules in a volume $V$ and multiplying and dividing it by configurational partition function of the pure solvent [Eq.~(\ref{eq:Z-pure-solvent})], and separating out the integration over the external degrees of freedom of the solute (translations and rotations) giving an $8 \pi^2 V$ term to yield $Z(N_u = 1, N_v) = Z_{N_v} 8 \pi^2 V z_u$ where $z_u$ is defined by Eqs.~(\ref{eq:intra-zu-def}) and (\ref{eq:solvent-pmf-def}). The canonical configurational partition function of $N_u$ independent solute molecules in a solvent is then obtained by considering the product of the solute terms $Z(N_u, N_v) = Z_{N_v} (8 \pi^2 V z_u)^{N_u}/N_u!$,~\cite{guggenheim1952mixtures504,simonson2016physical} where the factorial term takes care of indistinguishability. Finally, the canonical partition function $Q(N_u, N_v)$ of the solution is obtained by including the appropriate terms coming from the momenta and differentiating the resulting Helmholtz free energy $A(N_u, N_v) = -k_B T \ln Q(N_u, Nv)$ with respect to $N_u$ to obtain Eq.~(\ref{eq:chemical-potential-definition}).

The form Eq.~(\ref{eq:chemical-potential-definition}) for the solute chemical potential using the potential of mean force description is useful, as we will see, because it separates the solute's translational motion, which leads to the concentration dependence, from the intramolecular contributions. The potential of mean force description does not introduce approximations. With the exception of the use of classical statistical mechanics and the assumption of sufficient dilution so that the solute molecules can be considered independent, Eq.~(\ref{eq:chemical-potential-definition}) is rigorous. Due to rotation-vibration couplings, the separation of the solute's overall rotational motion leading to the $8 \pi^2$ term in Eq.~(\ref{eq:intra-qpu-def}) is not exact. However, it is not a strict requirement and the theory can be developed without it. The separation of rotational degrees of freedom is considered an excellent approximation at room temperature and a useful simplification, so it is adopted here.

We derived Eq.~(\ref{eq:chemical-potential-definition}) using the canonical (constant volume) partition function of the solution. Since the chemical potential can be equivalently obtained from the constant-volume differentiation of the Helmholtz free energy or the constant-pressure differentiation of the Gibbs free energy, Eq.~(\ref{eq:chemical-potential-definition}) is correct. However, the volume dependence of the chemical potential has to be considered when modeling the Gibbs free energy change for constant-pressure processes where the system's volume changes significantly.~\cite{gilson1997statisticalthermodynamic} Terms due to volume variations are generally considered small for most processes of solvation, solvent partitioning, and molecular binding at atmospheric pressure and are often ignored in alchemical calculations. Hence, we will use Eq.~(\ref{eq:chemical-potential-definition}) to derive expressions for $\Delta G$'s.

The standard chemical potential of a solute in an ideally dilute solution is obtained from Eq.~(\ref{eq:chemical-potential-definition}) by setting the concentration to the standard concentration $C^\circ$, generally $1$ mol/L equivalent to $1/1,661$ particles/\AA$^{3}$, 
\begin{equation}
  \mu_u^\circ = -k_B T \ln \frac{q'_u}{C^\circ \Lambda_u^3} \, .
  \label{eq:chemical-potential-standard}
\end{equation}
The standard state state of a dilute solution is defined as an ideally dilute solution at concentration $C^\circ$.~\cite{levine2009physicalchemistrybook6ed} Hence, Eq.~(\ref{eq:chemical-potential-standard}) is formally correct for real solutions as well.

Next, we outline the application of the chemical potential statistical mechanics formalism for modeling key biophysical processes: solvation, solvent partitioning, and non-covalent molecular binding. Generally, turning statistical mechanics identities into computable quantities by molecular simulations involves expressing ratios of partition functions in terms of ensemble averages. In the present context, the quantity being averaged often turns out to be the exponential of a perturbation energy function (the \textit{Zwanzig relationship}~\cite{zwanzig1954hightemperature}), which is efficiently evaluated using the stratification algorithms and free energy estimators discussed in Sections \ref{subsec:formulations-abfe-rbfe}, \ref{subsec:numerical-implementations},  and \ref{subsec:estimators} rather than directly. Here we assume that an implementation is well-formed once it is expressed as a combination of exponential averages, assuming they can be evaluated in practice. As in the previous section, we use the solvent potential of mean force to lighten the notation when possible. The solvent degrees of freedom can be restored  in the resulting expressions using Eq.~(\ref{eq:solvent-pmf-def}). 

\subsection{Solvation}\label{sec:theory-solvation}

The standard molar Gibbs free energy of the solvation of a gas species $A$ in a solvent $v$
\begin{equation}
A(\mathrm{g})  \leftrightharpoons A(v)
\end{equation}
is
\begin{equation}
  \Delta G^\circ_{\mathrm{slv}} = \mu^\circ_{A(v)}  - \mu^\circ_{A(g)} = -k_B T \ln \frac{P^\circ}{C^\circ k_B T} - k_B T \ln \frac{z_{A(v)}}{z_{A(\mathrm{g})}}
  \label{eq:DG0-solvation-def}
\end{equation}
where we used Eq.~(\ref{eq:chemical-potential-standard}) for the solution and  Eq.~(\ref{eq:chemical-potential-definition}) for the gas (assumed ideal) at the standard gas concentration $C = P^\circ/k_B T$ where $P^\circ = 1$ bar is the standard pressure, and Eq.~(\ref{eq:intra-qpu-def}) noting that all momentum terms cancel. The first term in Eq.~(\ref{eq:DG0-solvation-def}) is an ideal term $\Delta G^\circ_{\mathrm{slv,ideal}}$ that accounts for the difference of standard states for solution and gases. The second term is the excess solvation free energy $\Delta G_{\mathrm{slv, exc.}}$ that can be evaluated by numerical alchemical calculations (see below). Hence Eq.~(\ref{eq:chemical-potential-standard}) can be used to compare calculated and experimental standard free energies of solvation.\cite{thompson2004new}

However, equilibrium experimental gas solvation data is most often available in terms of Henry's constants $k_H$. Setting $\Delta G_{\mathrm{slv}} = 0$ when the gas partial pressure and the solute's concentrations are equal to their equilibrium values $P_A$ and $C_A$, respectively, we obtain
\begin{equation}
  P_A = k_H C_A
  \label{eq:Henrys-law}
\end{equation}
where
\begin{equation}
  k_H = k_B T \frac{z_{A(\mathrm{g})}}{z_{A(v)}} \, .
  \label{eq:Henrys-constant}
\end{equation}
The relation above is used to connect alchemical calculations to Henry's constant values, often after converting them to the excess free energy scale~\cite{cabani1981group,nicholls2008predicting,mobley2014freesolv}
\begin{equation}
\Delta G_{\mathrm{slv, exc.}} = - k_B T \ln \frac{z_{A(v)}}{z_{A(\mathrm{g})}} = k_B T \ln \frac{k_H}{k_B T} \, .
\label{eq:DG-solvation-excess}
\end{equation}
Because it involves only intramolecular partition functions, Eq.~(\ref{eq:DG-solvation-excess}) states that the excess free energy of solvation corresponds to the process of moving the solute from a fixed position and orientation in the gas to a fixed position and orientation in the solvent. This is sometimes referred to as the solvation free energy in the Ben-Naim standard state.~\cite{bennaim1984solvation}

The next step is to express the ratio of intramolecular configurational partition functions in Eq.~(\ref{eq:DG-solvation-excess}) in an ensemble average form amenable to calculation by computer simulation. First, the potential of mean force in $z_{A(v)}$ [Eq.~(\ref{eq:intra-zu-def})] is replaced with its definition from Eq.~(\ref{eq:solvent-pmf-def}) to explicitly expose the coordinates of the solvent:
\begin{equation}
  \frac{z_{A(v)}}{z_{A(\mathrm{g})}} =
  \frac{
    \int dx_A d\vec{r}_v e^{-\beta U(x_A, \vec{r}_v)}
  }{
    \int dx_A d\vec{r}_v e^{-\beta [U(\vec{r}_v) + U(x_A)] }
  }
\end{equation}
where the integral $Z_{N_v}$ for the pure solvent from Eq.~(\ref{eq:Z-pure-solvent}) has been combined in the denominator with the integral $z_{A(\mathrm{g})}$ of the solute in the gas phase to obtain the configurational partition function of an artificial system where the solute is in the solvent but it is decoupled from it (note the absence of coupling terms between the degrees of freedom of the solvent and those of the solute).

Next, we multiply and divide by the integral $\int d\zeta$ of the six external degrees of freedom of the solute (the center of mass position and the orientation angles). These degrees of freedom, together with the internal degrees of freedom $x_A$, allow the recast the integrals in terms of the Cartesian coordinates $\vec{r}_A$ of the $n_A$ solute's atoms which are typically used in computer simulations, without restraining the position and orientation of the solute. Finally, we multiply and divide the integrand in the numerator by the integrand in the denominator to obtain
\begin{equation}
  \frac{z_{A(v)}}{z_{A(\mathrm{g})}} =
  \frac{
    \int d\vec{r}_A  d\vec{r}_v  e^{-\beta \{ U(\vec{r}_A, \vec{r}_v) -  [ U(\vec{r}_v) + U(\vec{r}_A) ] \}} e^{-\beta [U(\vec{r}_v) + U(  \vec{r}_A  )] } 
  }{
    \int d\vec{r}_A d\vec{r}_v e^{-\beta [U(\vec{r}_v) + U( \vec{r}_A  )] } 
  } = \langle e^{-\beta \Delta U} \rangle_0
  \label{eq:zratio-solv-average}
\end{equation}
where $\langle \ldots \rangle_0$ is an average in the decoupled ensemble and $\Delta U =  U(\vec{r}_A , \vec{r}_v) -  [ U(\vec{r}_v) + U(\vec{r}_A ) ]$ the change in the system's potential energy for coupling the solute to the solvent. Equivalently, we can consider the reciprocal of Eq.~(\ref{eq:zratio-solv-average}) and express it in terms of an ensemble average $\langle \ldots \rangle_1$ in the coupled ensemble:
\begin{equation}
  \frac{z_{A(v)}}{z_{A(\mathrm{g})}} = \frac{1}{\langle e^{\beta \Delta U} \rangle_1}
\end{equation}
where $-\Delta U = [ U(\vec{r}_v) + U(\vec{r}_A ) ] - U(\vec{r}_A , \vec{r}_v)$ is a decoupling energy.

Combining Eqs.~(\ref{eq:DG-solvation-excess}) and (\ref{eq:zratio-solv-average}) yields\cite{widom1982potential} 
\begin{equation}
  \Delta G_{\mathrm{slv, exc.}} = - k_B T \ln \langle e^{-\beta \Delta U} \rangle_0 = k_B T \ln \langle e^{\beta \Delta U} \rangle_1
  \label{eq:zratio-solv-dgexc}
\end{equation}
The objective of alchemical solvation free energy calculations is to implement Eq.~(\ref{eq:zratio-solv-dgexc}), by means of \emph{coupling} or \emph{decoupling} computational protocols and alchemical intermediate states as  discussed in section \ref{subsec:numerical-implementations}.

\subsection{Solvent partitioning}\label{sec:theory-partitioning}

The standard molar Gibbs free energy of transfer of a solute species $A$ from a  solvent $s$ to a solvent $v$
\begin{equation}
A(s)  \leftrightharpoons A(v)
\end{equation}
is
\begin{equation}
  \Delta G^\circ_{\mathrm{part}} = -k_B T \ln P_{sv} = \mu^\circ_{A(v)}  - \mu^\circ_{A(s)} = -k_B T \ln \frac{z_{A(v)}}{z_{A(s)}}
  \label{eq:DG0-partitioning-def}
\end{equation}
where $P_{sv} = C_{A(v)}/C_{A(s)}$ is the partition coefficient of $A$ for the two solvents.~\cite{rustenburg2016measuring} Eq.~(\ref{eq:DG0-partitioning-def}) 
immediately identifies the partition coefficient with the ratio of intramolecular configurational partition functions of $A$ in the two solvents:
\begin{equation}
  P_{sv} = \frac{z_{A(v)}}{z_{A(s)}} \, .
  \label{eq:partition-coefficient}
\end{equation}
This relation connects calculated ratios of partition functions to experimental partition coefficients. Similarly to Eq.~(\ref{eq:DG-solvation-excess}), Eq.~(\ref{eq:partition-coefficient}) corresponds to the process of transferring the solute from a fixed position and orientation in one solvent to a fixed position and orientation in the other.

The ratio of partition functions in Eq.~(\ref{eq:partition-coefficient}) can be treated in the same way as Eq.~(\ref{eq:zratio-solv-average}) to express it as the ensemble average in solvent $s$ of the change in potential energy $\Delta U$ for moving the solute to the other solvent $v$. However, in practice it has been more common to evaluate Eq.~(\ref{eq:DG0-partitioning-def}) as the difference of excess solvation free energies in the two solvents separately evaluated using Eq.~(\ref{eq:zratio-solv-dgexc}).~\cite{bosisio2016blinded} Formally, this approach is derived by multiplying and dividing Eq~(\ref{eq:partition-coefficient}) by $z_{A(\mathrm{g})}$ and expressing each terms as an ensemble average in the decoupled ensemble
\begin{equation}
  P_{sv} = \frac{z_{A(v)}}{z_{A(\mathrm{g})}}  \frac{z_{A(\mathrm{g})}}{z_{A(s)}} = \frac{\langle e^{-\beta \Delta U_{(v)}} \rangle_0}{\langle e^{-\beta \Delta U_{(s)} } \rangle_0 }
  \label{eq:partition-coefficient-coupling}
\end{equation}
where $\Delta U_{(v)}$ and $\Delta U_{(s)}$ are the solute's coupling energies to solvent $v$ and $s$, respectively. 
The implementation of Eq.~(\ref{eq:partition-coefficient-coupling}) in terms of decoupling
\begin{equation}
P_{sv} = \frac{\langle e^{\beta \Delta U_{(s)}} \rangle_1}{\langle e^{\beta \Delta U_{(v)} } \rangle_1 }
\label{eq:partition-coefficient-decoupling}
\end{equation}
is an example of a \emph{double-decoupling} alchemical computational protocol.~\cite{hermans1986freeenergy,gilson1997statisticalthermodynamic}

\subsection{Non-covalent molecular binding}
\label{sec:non-covalent-molecular-binding}

The standard Gibbs free energy of binding between a receptor $R$ and a ligand $L$ to form a complex $RL$ in a solvent $v$
\begin{equation}
  R(v) + L(v)  \leftrightharpoons RL(v)
  \label{eq:binding-reaction}
\end{equation}
is
\begin{equation}
  \Delta G^\circ_{b} = \mu^\circ_{RL(v)}  - \mu^\circ_{R(v)} - \mu^\circ_{L(v)} = -k_B T \ln K_b 
  \label{eq:DG0-binding-def}
\end{equation}
where~\cite{gilson1997statisticalthermodynamic,gilson2007calculation}
\begin{equation}
  K_b = \frac{C^\circ}{8 \pi^2} \frac{z_{RL(v)}}{z_{R(v)} z_{L(v)}}
  \label{eq:DG0-binding-constant-def}
\end{equation}
is the statistical mechanics expression for the binding constant. Eq.~(\ref{eq:DG0-binding-constant-def}) follows from the application of  Eq.~(\ref{eq:chemical-potential-standard}) for each of the three species and noting that the contributions of the momenta cancel. As discussed below, various alchemical protocols exist to evaluate the ratios of partition functions in Eq.~(\ref{eq:DG0-binding-constant-def}), providing a connection between the theory and observed binding affinities.

Eq.~(\ref{eq:intra-zu-def}) describes the intramolecular configurational partition functions $z_{R(v)}$ and $z_{L(v)}$ for the receptor $R$ and ligand $L$. The intramolecular configurational partition function $z_{RL(v)}$ of the complex is similar but the integration is limited to a chosen range of configurations in which receptor and ligand are considered ``bound''. To this end, Gilson et al.~\cite{gilson1997statisticalthermodynamic} introduced an indicator function $I(\zeta)$ equal to one when the six degrees of freedom of the complex that defines the position and orientation of the ligand relative to the receptor, collectively denoted as $\zeta$, are within the specified range of the bound state and equal to zero otherwise:
\begin{equation}
  z_{RL(v)} = \int dx_R dx_L d\zeta I(\zeta) e^{-\beta \Psi_v(x_R, x_L, \zeta)} \, .
  \label{eq:intra-zRL-def}
\end{equation}

The definition of the bound macrostate of the complex is an essential input of the theory. Unlike bond lengths, bond angles, and dihedral angles, the three degrees of freedom of the complex that correspond to the position of the ligand relative to the receptor are unbounded. Unless their extent is limited in some fashion, the bound state of the complex cannot be distinguished from the unbound state, and their free energy difference will be undefined. For example, it is reasonable to insist that the ligand be close to the receptor in configurations regarded as bound. The definition of the target macrostates is a requirement in many areas of computational chemistry and biophysics, such as when specifying the range of backbone angles to measure the relative population of $\alpha$-helical and $\beta$-strand conformations of peptides.  

Conversely, the value of the binding free energy depends on the chosen structural definition of the bound complex. The relationship between the predictions of this theory and experimental reporters (thermochemical, spectroscopic, inhibition kinetics, and others) of complex formation has been discussed.\cite{gilson1997statisticalthermodynamic,mihailescu2004theory,gallicchio2011recent,simonson2016physical,gallicchio2021comppeptsci} The interpretation of experimental reporters of binding is a complex issue in itself. Still, the consensus is that this theory gives nearly equivalent results when the binding is strong and specific, and the definition of the bound complex covers the major bound poses while excluding obvious unbound configurations. In some cases it is valuable to consider specific definitions of the complex by, for example, restricting the orientation of the ligand to pinpoint the relative contribution of different binding poses.

Eq.~(\ref{eq:DG0-binding-constant-def}) is the basis of a variety of alchemical computational implementations that have have been developed to study molecular binding by alchemical means. Some of these are discussed in Section \ref{subsec:formulations-abfe-rbfe}. Generally, to formulate the statistical mechanics expression of the binding constant Eq.~(\ref{eq:DG0-binding-constant-def}) as an ensemble average, we first need to ensure that the configurational integrals in the numerator and denominator are over the same set of degrees of freedom. Note that the intramolecular configurational partition function of the complex, $z_{RL(v)}$, includes six more degrees of freedom--the position and orientation of the ligand relative to the receptor collectively described by the variable $\zeta$--than the product of the intramolecular partition functions, $z_{R(v)} z_{L(v)}$, of the separated receptor and ligand. To correct this discrepancy, we multiply and divide the right-hand side of Eq.~(\ref{eq:DG0-binding-constant-def})  by the quantity
\begin{equation} \label{eq:Vsite-def}
    V_{\rm site} \Omega = \int d\zeta I(\zeta) \, ,
\end{equation}
which measures the extent of the binding pose macrostate, where $V_{\rm site}$ corresponds to the spatial extent and $\Omega$ the orientational extent. The right-hand side of Eq.~(\ref{eq:Vsite-def}) combined with the integrals $z_{R(v)}$ and $z_{L(v)}$ yields a partition function similar to Eq.~(\ref{eq:intra-zRL-def}) but corresponding to a complex in which ligand and receptor are uncoupled~\cite{gallicchio2011recent} as if they were at infinite distance apart. The result is
\begin{equation}\label{eq:DG0-binding-constant-def-average}
  K_b = C^\circ V_{\rm site} \frac{\Omega}{8 \pi^2} \langle e^{-\beta \Delta \Psi}  \rangle_0
\end{equation}
where, similarly to Eq.~(\ref{eq:zratio-solv-average}),
\begin{equation}\label{eq:pert-energy-def}
  \Delta \Psi(x_R, x_L, \zeta) =  \Psi_v(x_R, x_L, \zeta) - \left[  \Psi_v(x_R) + \Psi(x_L) \right]
\end{equation}
is the solvent-averaged binding energy of the complex when receptor and ligands are in intramolecular configurations $x_R$ and $x_L$, the ligand is in position and orientation $\zeta$ relative to the receptor (the uncoupled potential energy does not depend on  the position and orientation of the ligand relative to the receptor), and $\langle \ldots \rangle_0$ represents an ensemble average in the uncoupled ensemble. Finally, note that $\Omega = 8 \pi^2$ when the binding pose indicator function does not depend on the orientation of the ligand and Eq.~(\ref{eq:DG0-binding-constant-def-average}) simplifies to
\begin{equation}\label{eq:DG0-binding-constant-def-average-noOmega}
K_b = C^\circ V_{\rm site} \langle e^{-\beta \Delta \Psi}  \rangle_0 
\end{equation}
which, expressed in free energy units, yields
\begin{eqnarray}\label{eq:DG0-def-Vsite}
  \Delta G^\circ_b &=&  - k_B T \ln K_b = - k_B T \ln C^\circ V_{\rm site} - k_B T \ln \langle e^{-\beta \Delta \Psi}  \rangle_0 \nonumber \\
{\rm \ }  &=& \Delta G^\circ_{b,{\rm ideal}} + \Delta G_{b,{\rm exc.}}
\end{eqnarray}

The term $\Delta G^\circ_{b,{\rm ideal}} = - k_B T \ln C^\circ V_{\rm site}$ in Eq.~(\ref{eq:DG0-def-Vsite}) is interpreted as the \emph{ideal} component of the standard binding free energy, the binding free energy that would be observed in the absence of molecular interactions. Conversely, the term $\Delta G_{b,{\rm exc.}} = - k_B T \ln \langle e^{-\beta \Delta \Psi}  \rangle_0 $ is the \emph{excess} component that depends on the specific molecular composition of the system and on the corresponding interactions. The excess component is the target of the alchemical molecular simulations discussed here, in contrast to the ideal term that is generally evaluated analytically~\cite{boresch2003absolute}.

Eq~(\ref{eq:DG0-binding-constant-def-average-noOmega}) instructs to collect samples of the solvent-averaged binding energy $\Delta \Psi$ in the ensemble where ligand and receptor are not interacting. This can be done directly for simple solutes when the solvent is modeled implicitly.\cite{gallicchio2014virtual} However, with explicit solvation specialized techniques are required. We will discuss two: Double-Decoupling and Alchemical Transfer in section \ref{subsec:formulations-abfe-rbfe}.


\subsection{Simulating binding events is computationally expensive}

The appeal of alchemical approaches to study binding can be best appreciated by considering the alternative of evaluating the binding constant directly from the law of mass action definition
\begin{equation}\label{eq:law-mass-action}
 K_b = C^{\circ}\frac{[RL]}{[L][R]},
\end{equation}
where $[RL]$, $[L]$, and $[R]$ are the equilibrium concentrations of complex, ligand, and receptor, respectively, by, for example, monitoring the relative population $P(RL)/P(R+L)$ of bound and unbound configurations in molecular dynamics simulations.~\cite{jong2011determining,pan2017quantitative}

The computational protocol based on this idea can be formally derived from Eq.~(\ref{eq:DG0-binding-constant-def}) by multiplying and dividing it by
\begin{equation}
z_v = \int dx_R dx_L d\zeta e^{-\beta \Psi_v(x_R, x_L, \zeta)}
\end{equation}
that, because, unlike Eq.~(\ref{eq:intra-zRL-def}), the position of the ligand is not limited by the indicator function, corresponds to a system in which the ligand $L$ is freely moving in a box of solvent of volume $V$ containing the receptor $R$. The ratio between $z_{RL(v)}$ and $z_v$ is the ensemble average of $I(\zeta)$ or the probability $P(RL)$ that $L$ is in the binding site of the receptor $R$. To measure the probability $P(R+L)$ of the $R+L$ unbound state, we consider an indicator function $I_{\mathrm{out}}(\zeta)$ which is one when the ligand, as measured from the center of mass position for example, is far away from the receptor. The volume of the far away region is
\begin{equation}
8 \pi^2 V_{\mathrm{out}} = \int d\zeta I_{\mathrm{out}}(\zeta)
\end{equation}
where the $8 \pi^2$ term comes from the integration of the ligand's orientations not limited by $I_{\mathrm{out}}(\zeta)$. Next, multiply the ratio $z_{R(v)} z_{L(v)}/z_v$ by $\int d\zeta I_{\mathrm{out}}(\zeta)$ and divide it by $8 \pi^2 V_{\mathrm{out}}$ yielding
\begin{equation}
K_b = C^\circ V_{\mathrm{out}} \frac{P(RL)}{P(R+L)}
\end{equation}
where we have used the identity
\begin{equation}
P(R+L) = \langle I_{\mathrm{out}}(\zeta) \rangle_v = \frac{\int dx_R dx_L d\zeta I_{\mathrm{out}}(\zeta) e^{-\beta \Psi_v(x_R, x_L, \zeta)}}{\int dx_R dx_L d\zeta e^{-\beta \Psi_v(x_R, x_L, \zeta)}} \, .
\end{equation}

While simulating explicit binding events has been used to estimate binding constants~\cite{jong2011determining,pan2017quantitative} or to get insights into the binding pathways and kinetics of receptor-ligand systems~\cite{teo2016adaptive,votapka2017seekr,doerr2014onthefly,plattner2015protein,dixon2018predicting}, the computational cost of these calculations is usually dominated by the rate of dissociation, which can be on the microsecond timescale even for millimolar binders~\cite{pan2017quantitative} and reaches the microsecond to second timescale for a typical drug~\cite{basavapathruni2012conformational,hyre2006cooperative}.
Depending on system size and simulation settings, common molecular dynamics software packages can reach a few hundreds of ns/day using currently available high-end GPUs~\cite{eastman2017openmm,kutzner2019more}, making these type of calculations unappealing and irrelevant on a pharmaceutical drug discovery timescale.
Other methods compute the free energy of binding by building potential of mean force profiles along a reaction coordinate~\cite{woo2005calculation,velez-vega2013overcoming,limongelli2013funnel,heinzelmann2017attachpullrelease}, but these methods require prior knowledge of a high-probability binding pathway, which is not easily available, especially in the prospective scenarios typical of the drug development process.

Similarly, because of the long time-scale of transition events and the need to observe many events to extract probabilities, it would be very difficult to estimate solvation free energies and solvent partition coefficients by simulating explicitly the motion of solutes in and out of solutions.

\subsection{Alchemical Binding Free Energy Methods Formulations}
\label{subsec:formulations-abfe-rbfe}

\subsubsection{Absolute binding free energy (ABFE)}

In the alchemical literature, the term ``absolute binding free energy'' is another name for the standard binding free energy $\Delta G^\circ_b = - k_B T \ln K_b$. Here, we discuss two methods, Double-Decoupling (DDM) and Alchemical Transfer (ATM), used to evaluate it by alchemical computer simulations.

\paragraph{Double Decoupling}

The double-decoupling formula is derived from the statistical mechanics theory
by inserting the definition of the solvent potential of mean force [Eq.~(\ref{eq:solvent-pmf-def})] in each of the configurational partition functions in  Eq.~(\ref{eq:DG0-binding-constant-def}). For example, after expanding the solvent potential of mean force, the configurational partition function of the complex becomes
\begin{equation}\label{eq:partfunct-ratio-explsolv-1}
z_{RL(v)} = \frac{Z_{N_v, RL}}{Z_{N_v}}
\end{equation}
where
\begin{equation}\label{eq:partfunct-ratio-explsolv-2}
Z_{N_v, RL} = \int d\vec{r}_v dx_R dx_L d\zeta I(\zeta) e^{-\beta U(x_R, x_L, \zeta, \vec{r}_v)}
\end{equation}
is the configurational partition function of the complex in a fixed position and orientation in $N_v$ solvent molecules, and $Z_{N_v}$ is the configurational partition function of the pure solvent. This process leads to an expression for the binding constant in terms of products of ratios of partition functions analogous to those encountered in Section \ref{sec:theory-solvation} to model solvation
\begin{equation}
  K_b = \frac{C^\circ}{8 \pi^2} \frac{Z_{N_v,RL}}{Z_{N_v,R} z_{L(g)}} \frac{Z_{N_v} z_{L(g)}}{Z_{N_v,L}}
  \label{eq:ddm-ratios-1}
\end{equation}
where we multiplied and divided by the internal configurational partition function of the ligand in vacuum
\begin{equation}
z_{L(g)} = \int dx_L e^{-\beta U(x_L)}
\end{equation}
We recognize that the second ratio of partition functions in Eq.~(\ref{eq:ddm-ratios-1}) is the inverse of Eq.~(\ref{eq:zratio-solv-average}), hence it is related to the free energy $\Delta G_1$ of decoupling the ligand from the solvent
\begin{equation}
\frac{Z_{N_v} z_{L(g)}}{Z_{N_v,L}} = \langle e^{\beta \Delta U}  \rangle_{L(v)} = e^{-\beta \Delta G_1}
\end{equation}
where $\Delta U$ is the coupling energy between the ligand and the solvent and $\langle \ldots \rangle_{L(v)}$ is an average over the ligand solution ensemble [see Eq.~(\ref{eq:zratio-solv-dgexc})].
The ratio of partition functions in Eq.~(\ref{eq:ddm-ratios-1}) involving the ligand-receptor complex is expressed as an ensemble average by multiplying it and dividing it by Eq.~(\ref{eq:Vsite-def}) in the same way that Eq.~(\ref{eq:DG0-binding-constant-def}) is cast as Eq.~(\ref{eq:DG0-binding-constant-def-average}). The result is the ratio of the partition functions of the complex in solvent, $Z_{N_v,RL}$, and the partition function $Z_{N_v,R + L(g)}$  of the same system when the ligand is decoupled from the
receptor and the solvent but is restrained into the binding site region ($I(\zeta) = 1$)
\begin{equation}
\frac{Z_{N_v,RL}}{Z_{N_v,R+L} z_{L(g)}} = \frac{8 \pi^2 V_{\rm site} Z_{N_v,RL}}{Z_{N_v,R+L(g)}} = 8 \pi^2 V_{\rm site} \langle e^{\beta \Delta U}  \rangle_{RL(v)} = e^{\beta \Delta G_2}
\end{equation}
Collecting the terms, the double-decoupling standard binding free energy is finally expressed as
\begin{equation}\label{eq:ddm-dg1-dg2}
\Delta G^\circ_b = -k_B T \ln K_b = -k_B T \ln C^\circ V_{\rm site} + (\Delta G_1 - \Delta G_2)
\end{equation}
which includes the ideal term [see Eq.~(\ref{eq:DG0-def-Vsite})], and the difference of decoupling free energies of the ligand from the solvent and from the binding site of the receptor in solution. As illustrated in Figure \ref{fig:fig_absolute_thermodynamic_cycle}, the decoupling free energies are commonly computed in separate simulations using the alchemical techniques discussed in the following sections.

\begin{figure}
    \includegraphics[width=0.95\linewidth]{figures/fig5_thermo_cyc_abs/Figure.png}
    \caption{\textbf{Thermodynamic cycle for an absolute binding free energy calculation with auxiliary restraints} The fully interacting ligand in water (\textbf{A}), has its charges turned off to pass to (\textbf{B}) followed by turning off van der Waals terms, resulting in a non-interacting ligand in water (\textbf{C}). The receptor-ligand complex (\textbf{D}) is defined by binding site restraints (dotted oval). Auxiliary restraints are often introduced (\textbf{E}) to improve convergence while the charges and van der Waals interactions are turned off (\textbf{F} and \textbf{G}). The free energy cost of releasing the auxiliary restraints (\textbf{G} to \textbf{H}) and transferring the non-interacting ligand from the standard state volume to the binding site (\textbf{C} to \textbf{H}) must be accounted for. The standard binding free energy is computed from this cycle as $\Delta G^{\circ}_{\mathrm{bind}} = (\Delta G^{\mathrm{elec}}_{\mathrm{solv}}+ \Delta G^{\mathrm{VdW}}_{\mathrm{solv}}) + \Delta G^{\circ}_{\mathrm{ideal}} -(\Delta G_{\mathrm{aux.restr.}}+\Delta G^{\mathrm{elec}}_{\mathrm{bound}}+ \Delta G^{\mathrm{VdW}}_{\mathrm{bound}}+\Delta G_{\mathrm{release}})$. Many variations of the route between the free (\textbf{A}) and bound (\textbf{D}) states can be used -- for example, state \textbf{H} is commonly skipped and the free energy cost of moving from \textbf{C} to \textbf{G} is calculated directly.}
    \label{fig:fig_absolute_thermodynamic_cycle}
\end{figure}


\paragraph{Alchemical Transfer}

In the alchemical transfer approach, the standard binding free energy is obtained by a coordinate translation that brings the ligand from the solvent to the receptor binding site~\cite{wu2021alchemical} rather than by decoupling it from the system, as in the double-decoupling method. The method derives from Eq.~(\ref{eq:DG0-binding-constant-def}) by inserting the solvent degrees of freedom similarly to the double-decoupling method, except that the product $z_{R(v)} z_{L(v)}$ of partition functions of the unbound state is represented collectively as one explicit solvent system in which the ligand is placed in a region spanned by an indicator function $I^\ast(\zeta)$ identical to the one used to define the binding site region but placed at some arbitrarily large distance from the receptor:
\begin{equation}
  z_{R(v)} z_{L(v)} =
  \frac{
    \int d\vec{r}_v dx_R dx_L d\zeta I^\ast(\zeta) e^{-\beta U(x_R, x_L, \zeta, \vec{r}_v)}
  }{
    8 \pi^2 V_{\rm site} Z_{N_v}
  }
\end{equation}
where, as above, we multiplied and divided by the volume of the binding site, assuming for simplicity that the indicator function does not depend on the orientational degrees of freedom of the ligand. Combining this result with Eq.~(\ref{eq:partfunct-ratio-explsolv-1}) for the complex and canceling the common partition function of the pure solvent, leads with Eq.~(\ref{eq:DG0-binding-constant-def})  to an expression for the binding constant in terms of ratios of partition functions in explicit solvent that differ only by the location of the indicator function (in the binding site or in the solvent region):
\begin{equation}\label{eq:atm-partfunc-ratio}
  K_b = C^\circ V_{\rm site} \frac{
    \int d\vec{r}_v dx_R dx_L d\zeta I(\zeta) e^{-\beta U(x_R, x_L, \zeta, \vec{r}_v)}
  }{
    \int d\vec{r}_v dx_R dx_L d\zeta I^\ast(\zeta) e^{-\beta U(x_R, x_L, \zeta, \vec{r}_v)}
  }
\end{equation}
The idea of alchemical transfer, illustrated in Figure \ref{fig:atm-illustration}A, is to cast Eq.~(\ref{eq:atm-partfunc-ratio}) as an ensemble average by a change of coordinates noting that $I(\zeta) = I^\ast(\zeta - \vec{h})$ where $\vec{h}$ is the fixed vector distance between the binding site and solvent locations spanned by the two indicator functions. The symbol $\zeta$ represents the position and orientation of the ligand relative to the receptor, so here $\zeta - \vec{h}$ is the operation of shifting the position of the ligand by the displacement $\vec{h}$ without changing its orientation. Hence, by applying the change of variable $\zeta \rightarrow \zeta - \vec{h}$ to the integral in the numerator of Eq.~(\ref{eq:atm-partfunc-ratio}), we arrive at the following expression for the binding constant, equivalent to Eq.~(\ref{eq:DG0-binding-constant-def-average-noOmega}):
\begin{equation}\label{eq:atm-average-abfe}
K_b = C^\circ V_{\rm site} \langle e^{-\beta \Delta U} \rangle_0
\end{equation}
where
\begin{equation}\label{eq:atm-deltaU-def}
\Delta U(x) = U(x_R, x_L, \zeta + \vec{h}, \vec{r}_v) - U(x_R, x_L, \zeta, \vec{r}_v)
\end{equation}
is the perturbation energy of the method, and the ensemble average $\langle \ldots \rangle_0$ is over the unbound ensemble when the ligand is limited to the solvent region far away from the receptor. Eq.~(\ref{eq:atm-average-abfe}) instructs to simulate the unbounded system where the ligand is limited to a region in the solvent and to sample the change of potential energy $\Delta U$ resulting from transferring the ligand from the solvent to the receptor binding site by a fixed displacement of the ligand as a whole.

While Eq.~(\ref{eq:atm-average-abfe}) is formally rigorous, it is numerically necessary to divide the alchemical transfer ABFE calculation in explicit solvent into two legs~\cite{wu2021alchemical,azimi2022relative} that connect the unbound and bound states by a suitable alchemical intermediate state. Current implementations use an alchemical intermediate state midway between the bound and unbound states with the symmetric hybrid potential energy function
\begin{equation}\label{eq:atm-intermediate-pot}
U_{1/2}(x) = \frac12 [ U(x_R, x_L, \zeta + \vec{h}, \vec{r}_v) + U(x_R, x_L, \zeta, \vec{r}_v)  ] 
\end{equation}
To include the alchemical intermediate, Eq.~(\ref{eq:atm-partfunc-ratio}) is multiplied and divided by the partition function of the system with the hybrid potential energy function in Eq.~(\ref{eq:atm-intermediate-pot}), each serving as the sampling state for each leg. The expression for the binding constant becomes a ratio of ensemble averages
\begin{equation}\label{eq:atm-average-abfe-intermediate}
  K_b = C^\circ V_{\rm site} \frac{
    \langle e^{-\beta \Delta U_1} \rangle_{1/2}
  }{
    \langle e^{-\beta \Delta U_2} \rangle_{1/2}
  }
\end{equation}
where $\Delta U_1$ and $\Delta U_2$ are the perturbation energies of the bound and unbound states relative to the alchemical intermediate. For example,
\begin{equation}
\Delta U_1(x) = U(x_R, x_L, \zeta + \vec{h}, \vec{r}_v) - U_{1/2}(x)
\end{equation}
Setting,
\begin{equation}
\Delta G_1 = -k_B T \ln \langle e^{-\beta \Delta U_1} \rangle_{1/2}
\end{equation}
and similarly for the second leg, we recover Eq.~(\ref{eq:ddm-dg1-dg2}) obtained for double-decoupling. This shows that, while the thermodynamic path and the meaning of the $\Delta G_1$ and $\Delta G_2$ free energy components differ, the double-decoupling and alchemical transfer formulations both connect the unbound and bound states through an auxiliary intermediate state: the ligand decoupled state for double-decoupling, and the symmetric alchemical intermediate for alchemical transfer.~\cite{azimi2025potential} However, alchemical transfer simulates both legs with a single simulation system, while double-decoupling accomplishes them in separate simulations.

\begin{figure}[h!]
    \centering
    \includegraphics[width=0.95\linewidth]
    {figures_atm/atm_scheme_abfe_rbfe.pdf}
    \caption{\small Alchemical transfer method illustrated for (\textbf{A}) Absolute Binding Free Energy (ABFE) and (\textbf{B}) Relative Binding Free Energy (RBFE) calculations. In (A), the receptor (blue) is shown with the ligand in bulk solvent being translated to the active site along a vector $+h$. In (B), the RBFE setup is shown with two ligands: one in the binding site and the other in bulk solvent. A vector $h$ separates the ligands, and the perturbation energy is evaluated by virtually swapping their positions at each MD step.}
    \label{fig:atm-illustration}
\end{figure}

\subsubsection{Relative binding free energy (RBFE)}

In many cases, the quantity of interest is the change in binding affinity $\Delta \Delta G_b$ between a compound $A$ and a related compound $B$ (e.g., by modifying one of the drug scaffold's substituents, see (Fig.~\ref{fig:fig_what_is_alchemy}\textbf{E})) for the same receptor. If the ligands are sufficiently similar, evaluating the Relative Binding Free Energy (RBFE) is often more convenient than taking the difference of their ABFEs. Formally, these approaches seek to compute the ratio $K_b(B)/K_b(A)$ of the binding constants of the two ligands rather than each binding constant individually. Here we present an RBFE formulation based on the double-decoupling ABFE approach, which we call double-transformation, and the RBFE formulation based on alchemical transfer.

\paragraph{Double Transformation for RBFE estimation}

To derive an RBFE formulation from double-decoupling, we write expressions for the binding constants of $A$ and $B$ using Eq.~(\ref{eq:ddm-ratios-1}) and taking their ratio. While doing so, the standard state, pure solvent, and gas-phase terms cancel, and we obtain
\begin{equation}\label{eq:double-transformation-Kb-rbfe}
\frac{K_b(B)}{K_b(A)} = \frac{Z_{N_v,RB}}{Z_{N_v,RA}} \frac{Z_{N_v,A}}{Z_{N_v,B}}
\end{equation}
where the first ratio of partition functions involves receptor-ligand complexes and the second only the ligands in solution. Eq.~(\ref{eq:double-transformation-Kb-rbfe}), suggests that the relative binding free energy, $\Delta \Delta G_b$, of $B$ relative to $A$ can be expressed as the difference of the free energies of ``mutating'' ligand $A$ into ligand $B$ in the presence and absence of the receptor (Figure \ref{fig:fig_binding_thermodynamic_cycle}):
\begin{equation}\label{eq:double-transformation-dg-rbfe}
\Delta \Delta G_b = -k_B T \ln \frac{Z_{N_v,A}}{Z_{N_v,B}} - (-k_B T \ln \frac{Z_{N_v,B}}{Z_{N_v,A}}) = \Delta G_{\rm bound} - \Delta G_{\rm unbound}
\end{equation}
In practice, each ratio of partition functions must first be turned into an ensemble average to evaluate it. Similar to the preceding case, this step requires manipulating the integrals so that they are carried over the same set of degrees of freedom. As discussed in Section \ref{sec:relative-fe-protocol}, this step involves using alchemical topologies capable of describing both ligands. For example, among other features, alchemical topologies include atoms common to both ligands and dummy atoms that exist in one but not in the other ligand (Figure \ref{fig:fig_topology}). In one limit, called dual coordinate dual topology in Section \ref{sec:relative-fe-protocol}, all atoms of both ligands are present, and the partition functions in Eq.~(\ref{eq:double-transformation-dg-rbfe}) differ in which ligand is coupled to the system. A key aspect of constructing a suitable alchemical topology is the requirement that the additional degrees of freedom do not affect the RBFE estimate.

\begin{figure}
    \includegraphics[width=0.95\linewidth]{figures/fig2_therm_cyc/Figure.pdf}
    \caption{{\bf Thermodynamic cycle for computing the relative free energy of binding ($\Delta \Delta G$) between two related small molecules to a supramolecular host or a rigid receptor.}
    The relative binding free energy difference between two small molecules, $\Delta \Delta G_{\mathrm{bind}, A \rightarrow B} \equiv \Delta G_{\mathrm{bind}, B} - \Delta G_{\mathrm{bind}, A}$---here benzyl alcohol (top) to toluene (bottom)---can be computed as a difference between two alchemical transformations, $\Delta G_\mathrm{bound} - \Delta G_\mathrm{solvated}$, where $\Delta G_\mathrm{bound}$ represents the free energy change of transforming $A \rightarrow B$ in complex, i.e. bound to a host molecule, and $\Delta G_\mathrm{unbound}$ the free energy change of transforming $A \rightarrow B$ in solvent, typically water.}
    \label{fig:fig_binding_thermodynamic_cycle}
\end{figure}

\paragraph{Alchemical Transfer for RBFE Estimation}

The RBFE alchemical transfer formulation is very similar to the ABFE formulation. The simulation system includes both ligands, one in solution and the other in the binding site, and the coordinate transformation involves displacing them in opposite directions so that they switch places. Formally,~\cite{azimi2022relative} the method derives from Eq.~(\ref{eq:DG0-binding-constant-def}) for each binding constant
\begin{equation}
\frac{K_b(B)}{K_b(A)} = \frac{z_{RB(v)} z_{A(v)}}{z_{B(v)} z_{RA(v)}}
\end{equation}
and noting that the numerator represents a system with $B$ bound and $A$ unbound, and in the denominator, the roles are switched. Next, the solvent PMF is used to indicate the solvent degrees of freedom explicitly, and the indicator functions $I^\ast(\zeta_A)$ and $I^\ast(\zeta_b)$ are introduced to keep the unbound ligands in the solvent, similarly to Eq.~(\ref{eq:atm-partfunc-ratio}). The result is
\begin{equation}\label{eq:atm-partfunc-ratio-rbfe-1}
  \frac{K_b(B)}{K_b(A)} = \frac{
    \int d\vec{r}_v dx_R dx_A d\zeta_A dx_B d\zeta_B I^\ast(\zeta_A) I(\zeta_B)  e^{-\beta U(x_R, x_A, \zeta_A, x_B, \zeta_B, \vec{r}_v)}
  }{
    \int d\vec{r}_v dx_R dx_A d\zeta_A dx_B d\zeta_B I(\zeta_A) I^\ast(\zeta_B)  e^{-\beta U(x_R, x_A, \zeta_A, x_B, \zeta_B, \vec{r}_v)}
  }
\end{equation}
where $x_A$ and $x_B$ are the internal coordinates of the ligands and $\zeta_A$, $\zeta_B$ are their external coordinates relative to the receptor.  Next we apply the change of variables $\zeta_B \rightarrow \zeta_B + \vec{h}$ and $\zeta_A \rightarrow \zeta_A - \vec{h}$ to the partition function in the numerator to obtain
\begin{equation}\label{eq:atm-partfunc-ratio-rbfe-2}
  \frac{K_b(B)}{K_b(A)} = \frac{
    \int d\vec{r}_v dx_R dx_A d\zeta_A dx_B d\zeta_B I(\zeta_A) I^\ast(\zeta_B)  e^{-\beta U(x_R, x_A, \zeta_A + \vec{h}, x_B, \zeta_B - \vec{h}, \vec{r}_v)}
  }{
    \int d\vec{r}_v dx_R dx_A d\zeta_A dx_B d\zeta_B I(\zeta_A) I^\ast(\zeta_B)  e^{-\beta U(x_R, x_A, \zeta_A, x_B, \zeta_B, \vec{r}_v)}
  }
\end{equation}
which can be written as an ensemble average
\begin{equation}\label{eq:atm-partfunc-ratio-rbfe-average}
\frac{K_b(B)}{K_b(A)} = \langle e^{-\beta \Delta U}\rangle_{RA+B}
\end{equation}
where
\begin{equation}\label{eq:atm-partfunc-ratio-rbfe-pert}
\Delta U = U(x_R, x_A, \zeta_A + \vec{h}, x_B, \zeta_B - \vec{h}, \vec{r}_v) - U(x_R, x_A, \zeta_A, x_B, \zeta_B, \vec{r}_v)
\end{equation}
is the perturbation energy for displacing the two ligands in opposite directions, and the ensemble average $\langle \ldots \rangle_{RA+B}$ is carried out with $A$ bound and $B$ in the solvent. Except for the coordinate displacement, Eq.~(\ref{eq:atm-partfunc-ratio-rbfe-average}) is implemented similarly to the alchemical transfer ABFE protocol, including the use of the symmetric alchemical intermediate as in Eq.~(\ref{eq:atm-average-abfe-intermediate}).

\subsection{Numerical Implementations of Alchemical Transformations}
\label{subsec:numerical-implementations}

\paragraph{How are alchemical transformations performed in practice?}

As discussed below, because of poor ensemble overlap, in most cases of interest, alchemical free energy calculations cannot be carried out directly by ensemble averages collected only at the reference or target states. Instead, in a process called stratification,~\cite{chipot2007free} we take advantage of the state function property of the free energy and break up the transformation into a series of manageable steps, distributed along an alchemical pathway, whose combination is equivalent to the desired transformation (see Section \ref{sec:important_path}). Intermediate alchemical states are typically defined in terms of one or more alchemical progress parameters $\vec{\lambda}$ controlling the potential energy function $U(\vec{q};\vec{\lambda})$ such that the potential energies of the initial and final states are recovered at two particular values $\vec{\lambda}_0$ and $\vec{\lambda}_1$.

In the case of a relative binding free energy calculation, for example, this might be achieved by simulating a ``chimeric'' molecule composed of enough atoms to represent both $A$ and $B$. A subset of the energetic terms in $U(\vec{q};\vec{\lambda})$ is then modulated by $\vec{\lambda}$ so that at $\vec{\lambda}_A$, the atoms that form molecule $A$ are activated and those belonging exclusively to $B$ are non-interacting ``dummy atoms'', while the opposite occurs at $\vec{\lambda}_B$ (see Sec.~\ref{sec:relative-fe-protocol} for details).

We can rigorously account for fluctuations in other thermodynamic parameters such as changes in volume $V$ when simulating at constant pressure $p$ or changes in number of molecules $N_i$ of species $i$ at constant chemical potential $\mu_i$ (e.g., number of waters or ions) by introducing the \textit{reduced potential}~\cite{shirts2008statisticallya}
\begin{equation}\label{eq:reduced-potential}
u(\vec{q};\vec{\lambda}) \equiv \beta \left[ U(\vec{q};\vec{\lambda}) + p \, V(\vec{q}) + \sum_i \mu_i \, N_i(\vec{q}) + \cdots \right] \, .
\end{equation}
Here, the collection of thermodynamic and alchemical parameters $\{\beta, \vec{\lambda}, p, \mu, \ldots\}$ defines a \emph{thermodynamic state}.
In the context of alchemical calculations, in which the thermodynamic states vary only in their value of $\vec{\lambda}$, these are also referred to as \emph{alchemical states}.
The free energy of mutating $A$ to $B$ in any environment ($\Delta G_{\mathrm{env}}$ e.g., binding site, solvent) can then be computed as
\begin{equation}\label{eq:delta-G-env}
    \Delta G_{\mathrm{env}} = - k_BT \ln \frac{Z(\vec{\lambda}_B)}{Z(\vec{\lambda}_A)} = - k_BT \ln \frac{\int_{\Gamma_{\mathrm{env}}} \exp\left( u(\vec{q}; \vec{\lambda}_B) \right) \, d\vec{q}}{\int_{\Gamma_{\mathrm{env}}} \exp\left( u(\vec{q}; \vec{\lambda}_A) \right) \, d\vec{q}} \, ,
\end{equation}
over the configurational space of the environment ($\Gamma_{\mathrm{env}}$).
While it is generally not feasible to compute the two partition functions $Z(\vec{\lambda})$, several estimators have been devised to robustly estimate the ratio of partition functions in Eq.~\ref{eq:delta-G-env} (see Sec.~\ref{subsec:estimators}) from a set of configurations usually collected with MD simulations from the thermodynamic states defined at $\vec{\lambda}_A$ and $\vec{\lambda}_B$ and intermediates thereof.

\paragraph{Why do alchemical calculations need unphysical intermediate states?}
While it is theoretically possible to estimate the ratio of partition functions from samples collected only at states $\vec{\lambda}_A$ and $\vec{\lambda}_B$, the efficiency of the free energy estimators rapidly decreases as the phase-space overlap between the two states also decreases~\cite{wu2005phasespace, wu2005phasespacea}.
Roughly, the phase-space overlap between two thermodynamic states measures the degree to which high-probability configurations (i.e., those with very negative potential energy) in one state are also high-probability configurations in the other state (see Sec.~\ref{sec:are-they-good} and Fig.~\ref{fig:fig_what_is_lambda}).

Equilibrium free energy calculations, our focus here, solve the problem of having poor overlap between the states of interest by introducing multiple intermediate alchemical states at values $\vec{\lambda}_A = \vec{\lambda}_0, \vec{\lambda}_1, \cdots, \vec{\lambda}_K = \vec{\lambda}_B$ so that each pair of consecutive states $\vec{\lambda}_k, \vec{\lambda}_{k+1}$ share good overlap.
Each intermediate state models a ligand that is neither $A$ nor $B$ but a interpolation of the two.
Many estimators (e.g., exponential reweighting (EXP)~\cite{zwanzig1954hightemperature} and Bennett's acceptance ratio (BAR)~\cite{bennett1976efficient,shirts2003equilibrium}) can then be used to compute the free energy as
\begin{equation}
    \Delta G_{\mathrm{env}} = k_BT \sum_{k=0}^{K-1} \Delta f(\vec{\lambda}_k, \vec{\lambda}_{k+1}),
\end{equation}
from samples collected at all the alchemical states $\{\vec{\lambda}_k \}$, where $\Delta f$ is the \emph{unitless free energy difference}
\begin{equation}
    \Delta f(\vec{\lambda}_k, \vec{\lambda}_{k+1}) = f(\vec{\lambda}_{k+1}) - f(\vec{\lambda}_k) = - \ln \frac{Z(\vec{\lambda}_{k+1})}{Z(\vec{\lambda}_k)} \, .
\end{equation}
While this strategy usually results in sampling thermodynamic states whose Boltzmann distributions are very similar, thus collecting information that is to some degree redundant, some estimators, such as the Multistate Bennett acceptance ratio (MBAR)~\cite{shirts2008statisticallya}, can exploit similarities between states to improve the precision of the estimates. This is achieved by using the configurations sampled at all alchemical states $\{\vec{\lambda}_k \}$ to compute the free energy difference $\Delta f(\vec{\lambda}_i, \vec{\lambda}_{j})$ between any pair of states $i,j$ (see Sec.~\ref{subsec:estimators}).

Non-equilibrium free energy techniques provide an alternate approach to this problem, driving $\lambda$ between states (see Sec.~\ref{sec:sampling_schemes}).~\cite{jarzynski1997nonequilibrium,jarzynski1998equilibrium,crooks2000pathensemble, gapsys2020large}

\paragraph{How do absolute free energy calculations differ from relative?}

While absolute and relative free energy calculations have subtle differences in their practical applications (e.g., use of restraints, handling of the standard state), the fundamental ideas and concepts of relative free energy approaches remain unaltered in other types of alchemical calculations.
Absolute binding, hydration, and partition free energies still use thermodynamic cycles that enable computing transfer free energies without actually simulating the physical transfer from one environment to another.

The main difference in these approaches lies instead in the thermodynamic cycle to which this strategy is applied.
For example, a typical thermodynamic cycle for an alchemical absolute binding free energy calculation is represented in Fig.~\ref{fig:fig_absolute_thermodynamic_cycle}.
In this case, two independent calculations compute the free energy of removing the interactions between the ligand and its environment in solvent or in the binding site respectively through a series of intermediate states in which the energy terms are only partially deactivated.




%%%%%%%%%%%%
% Step 0   %
%%%%%%%%%%%%
\section{What can be expected from alchemical simulations?}
\label{sec:step0}
When starting an alchemical free energy project, a key first step is to decide whether free energy calculations are really the right tool. Particularly, count the cost of your
project: Can you even hope to tackle the problem with available resources and, if successful, will it
be worth it in terms of human and computational cost?

\subsection{How accurate are alchemical free energy calculations?}
\label{subsec:expectation}
We first note that the accuracy of any free energy calculation method will depend on the quality of the underlying force field.  Therefore, any description of the force field for the molecules under study must be carefully checked to be sufficiently accurate to experiment. In particular, one must make sure that if using automatically generated molecular descriptions from either one's own workflow or some other computational chemistry program, there are no obvious problems in these files either through errors in the workflow, or lack of chemical coverage in the data used to construct the molecular description. Torsional parameters, in particular can be misassigned or improperly parameterized. 

Alchemical free energy calculations involving small molecules seem to achieve, in favorable cases, root mean square (RMS) errors relative to experiment around 1-2 kcal/mol depending on force field, system, and a variety of other factors such as simulation time, sampling method, and whether the calculations employed are absolute or relative. A small selection of example datasets and case studies can be found in Sec.~\ref{sec:benchmark} at the end of this document.
However, the domain of applicability is a significant concern~\cite{sherborne2016collaborating, cournia2017relative}, especially for relative calculations, which typically require a high quality and usually experimental bound structure of a closely
related ligand as a starting point. Additional factors such as slow protein or ligand rearrangements, uncertainties in ligand binding mode, or charged ligands can make these calculations far less reliable and more of a research effort.

It is worth noting that the accuracy of free energy calculations is highly variable across different protein targets, and likely across different ligand chemotypes as well.
For instance, FEP+ with OPLS3 achieves an RMSE of 0.62 kcal/mol for a set of 21 compounds binding to JNK1 kinase, but an RMSE of 1.05 kcal/mol for a set of 34 compounds binding to P38$\alpha$ kinase~\cite{harder2016opls3}.
Furthermore, perturbations for the same chemotype in different pockets of the BACE enzyme gave varied errors~\cite{keranen2017acylguanidine}. Here the errors refer to the difference in $\Delta G$ derived from calculated $\Delta \Delta G$'s while fitting a constant offset to best reproduce the experimental binding free energies for known compounds~\cite{wang2015accurate}. Each $\Delta \Delta G$ is associated with a particular free energy calculation or transformation, which can be thought of as an edge in the graph spanning the compound series, see examples of such graphs in Fig.~\ref{fig:fig_types_of_networks}.

The fact that we can analyze both $\Delta G$ values and $\Delta \Delta G$ values raises an important question about analysis -- which calculated values should we assess? It is important to be clear on what error to report: $\Delta G$ after shifting by a constant to minimize the RMSE, unshifted $\Delta G$, $\Delta \Delta G$ of computed edges, or $\Delta \Delta G$ of all edges. (See recommendations for reporting best practices, Sec.~\ref{sec:plot_data}.) Additionally, as it is possible to perform calculations on a set of ligands using different pairwise comparisons of molecules, the performance of the method may be biased based on which pairs of comparisons are performed. Additionally, it is possible that the error associated with the relative free energy between a two ligands that was not directly computed,  but can be deduced using one or more thermodynamic paths involving other ligands will likely be more uncertain.
Given the need to understand the performance of the system with alchemical free energy calculations, we recommend that retrospective studies for a particular target and a particular chemical series be performed for each application case.

\subsection{How reproducible are alchemical free energy calculations?}
\label{subsec:reproducible}
We restrict our analysis here to repetitions of the same calculation performed with precisely the same force field, as different force fields used to describe the same molecule can lead to wide differences in free energies in some cases.  Even within this restriction,
finite computing resources necessarily limit the generated number of uncorrelated samples of potential energy surfaces, and therefore alchemical free energy calculations only give free energy estimates to within finite precision. An important consideration is how reproducible alchemical free energy calculations are in practice. In simple cases, such as absolute hydration free energies of small organic molecules, or relative hydration free energy calculations between structurally similar small organic molecules, it should be possible to obtain highly precise estimates with a given software package, i.e., with a sample standard deviation under 0.01 kcal/mol~\cite{rizzi2019sampl6}.
For more complex use cases such as protein-ligand binding free energies the repeatability is often substantially worse~\cite{rizzi2019sampl6}. 

<<<<<<< HEAD
MD trajectories are extremely sensitive to their starting conditions and hence one-off simulations can never be reproducible~\cite{coveney2016, MDbook2025}. Thus, it is recommended to perform ensemble simulations in order to perform ensemble averaging to obtain thermodynamic quantities in a reliable manner. Bhati \textit{et al.} developed the TIES method~\cite{bhati2017, bhati2022, bhati2025} which is based on the use of ensemble methods, where the ensemble size can be adjusted based on available computational resource and required precision~\cite{wan2023}. Studies have shown that, in general, an ensemble size of 5 and 10 members is a reasonable starting point for alchemical RBFE and ABFE calculations, respectively, but recommendations are provided to adjust them based on some rules of thumb~\cite{bhati2022, bhati2025}. 
=======
MD trajectories are extremely sensitive to their starting conditions and hence one-off simulations can never be reproducible~\cite{coveney2016, MDbook2025, caves_locally_1998}. Thus, it is recommended to perform ensemble simulations in order to perform ensemble averaging to obtain thermodynamic quantities in a reliable manner. Bhati \textit{et al.} developed the TIES method~\cite{bhati2017, bhati2022, bhati2025} which is based on the use of ensemble methods, where the ensemble size can be adjusted based on available computational resource and required precision~\cite{wan2023}. Studies have shown that, in general, an ensemble size of 5 and 10 members is a reasonable starting point for alchemical RBFE and ABFE calculations, respectively, but recommendations are provided to adjust them based on some rules of thumb~\cite{bhati2022, bhati2025}. 
>>>>>>> 144a76c7
The sample standard deviation will give a crude estimate of the reliability of the estimates, and whether the precision is sufficient for the problem at hand.

%To estimate ensemble averages and provide robust error statistics generally three independent repeats of simulations are recommended. In this case a repeat or replica are taken as synonyms. As such other approaches use even larger ensembles of simulations such as in the TIES method~\cite{bhati2017} developed by Bhati et al., where a minimum of 5 to 10 replicas are recommended to make up the ensemble for RBFE and ABFE calculations respectively~\cite{bhati2022, bhati2025}. Typically single free energy differences across multiple replicas are expected to be reproducible within 1 kcal/mol.

Note that these types of statistical differences concern calculations carried out with a single software package, but simulation package variations can introduce additional discrepancies. Such issues of reproducibility of free energy calculations across different simulation packages have attracted attention ~\cite{loeffler2018reproducibility,rizzi2019sampl6, wade2022, herz2025modular}. Greater variability is expected between packages due to methodological differences such as integrators, thermostats, barostats, treatment of long-range electrostatics, and potentially other factors. For absolute and relative hydration free energies of small organic molecules a variability of ca. 0.2 kcal/mol between popular simulation packages has been reported~\cite{loeffler2018reproducibility}. In the recent SAMPL6 SAMPLing challenge a larger variability of 0.3 to 1.0 kcal/mol was noted in the computed absolute binding free energies of host/guest systems even though the study sought to use identical input and simulation parameters~\cite{rizzi2019sampl6} and, in many cases, single-point energies were identical or nearly so. 
% Add something on RBFE calculations across engines.
% I think one of the points here that may be one for the other paper is that we are really just looking at a per edge DDG basis. 
% - https://chemrxiv.org/engage/api-gateway/chemrxiv/assets/orp/resource/item/684b48f03ba0887c33ef29e7/original/modular-and-interoperable-workflows-for-benchmarking-alchemical-binding-free-energy-calculation-methodologies.pdf
% - other references?

A recent study demonstrates reproducibility across software packages as well as free energy estimators, but only when ensemble simulations are employed~\cite{wade2022}. The authors reported results from two different MD engines (NAMD and OpenMM) as well as two free energy estimators (FEP and MBAR) for a set of 54 protein-ligand complexes which were found to be in good agreement when ensemble simulations were used to control uncertainties. To conclude, ensemble simulations can remove the aleatoric uncertainties in MD based predictions, however, further work is needed to ensure reproducibility across software packages arising due to systematic/parametric uncertainties.

\subsection{Is my problem suitable for alchemical free energy calculations?}
\label{subsec:suitability}
Before even planning free energy calculations to study binding to a
particular target, it is important to assess what is known about the
system and its timescales and its suitability for free energy
calculations, as well as the \emph{purpose} of the calculations and
the amount of available computer resources. In some cases, predicting accurate binding free energies for a particular target might be
\emph{more} challenging than simply measuring them! This is
often the case when dealing with database screening problems, where
compounds might be easily and quickly available commercially for
testing and free energy calculations could consume far more resources. Free energy calculations typically only
appeal when (slow or costly) synthesis would be required or experiments are otherwise cost-prohibitive.

Sometimes, however, free energy calculations can provide answers that are not
readily available from experiments. For example, type II kinase
inhibitors selectively bind to different kinases in the so-called
DFG-out conformations~\cite{schindler2000structural}. The selectivity of such
inhibitors may be attributed either to their differential binding to
different kinases in the DFG-out conformations, or to different
stability of the DFG-out conformations of different kinases. 

Let
$K_C$ be the equilibrium constant between DFG-in and DFG-out
conformations of one kinase, and $K_D^\ast$ be the dissociation
constant of a type II inhibitor against this kinase, the apparent
binding constant of this inhibitor against this kinase is then
\begin{equation}
  K_D = K_D^\ast \frac{1 + K_C}{K_C}
  \label{eqn:conformational-binding}
\end{equation}

Since binding experiments cannot resolve $K_D^\ast$ and $K_C$ individually, such experiments cannot address the basis of selectivity of the type II inhibitors. Absolute binding free energy calculations, in contrast, can take advantage of the slow kinetics of DFG-in/out conversion, and estimate the conformation-specific binding constant $K_D^\ast$, thus yielding clues as to the source of selectivity.

%
%%%%%%%%%%%%%%%%%%%%%%%%%%%%%
% Simulation prerequisites  %
%%%%%%%%%%%%%%%%%%%%%%%%%%%%%
%
\section{Simulation prerequisites}
\label{sec:prerequisites}
<<<<<<< HEAD
Alchemical free energy protocols as discussed below (Sec.~\ref{sec:simulation_protocol_choice}) are defined for a specific type of free energy calculation, i.e. a free energy of hydration or a free energy of binding. Different types of simulations require different choices for ligands, solvent, and host molecules (in the case of the estimation of free energies of binding). 
=======
Alchemical free energy protocols as discussed below (Sec.~\ref{sec:simulation_protocol_choice}) are defined for a specific type of free energy calculation, i.e. a free energy of solvation or a free energy of binding. Different types of simulations require different choices for ligands, solvent, and host molecules (in the case of the estimation of free energies of binding). 
>>>>>>> 144a76c7

\subsection{Free energies of solvation or partition coefficients}
As described in Section~\ref{sec:theory-solvation}, the theory and equations for computing solvation free energies are well established. Here, we focus instead on practical considerations for applying these methods to hydration and partition coefficient calculations.

\label{subsec:hydration}
<<<<<<< HEAD
Preliminary considerations necessary for using free energy methods to compute partition coefficients are generally more straightforward. For example, a 3D minimised structure of a solute can be generated with a simple tool such as openBabel and solvated to prepare the input to compute a free energy of hydration~\cite{oboyle2011open}. Despite their relative simplicity, care should still be taken when preparing these systems to avoid introducing systematic errors.

\paragraph{The choice of solvent force field may impact the calculation}
A careful choice of force field for the organic solvent model, as well as water model is essential. A critical aspect of these calculations is the preparation of the system ahead of simulation. The choice of force field for both the solute and solvents involved is critical. Accurate modeling of the solute's solvation behavior hinges on realistic representations of the solvent (for partition coefficient calculations). See for example~\cite{bosisio2016blinded,rustenburg2016measuring} for a good discussion of these choices.  Beyond water, the same level of scrutiny is needed for organic solvents such as octanol, cyclohexane, or others used in partitioning studies. For example, in a study by Open Force Field, they found that the general AMBER force field (GAFF)\cite{wang2004gaff} and Open Force Field Sage \cite{boothroyd2023sage} force fields produced results in non-aqueous solutions. Care should be taken when choosing the forcefield as solvent model parameters may vary substantially between force fields \cite{jambeck2003, kadaoluwa_2021, mobley_2007charge} and impact results accordingly.

\paragraph{Charge models are non-trivial}
Modeling the partial charges of the solute and solvent molecules is also highly important. In some fixed-charge models, the assigned partial charges depend on the input conformation of the molecule, meaning that poor or inconsistent conformer selection can introduce systematic errors in solvation free energy estimates \cite{jakalian2000, jambeck2003}. This is particularly true for methods such as Restrained Electrostatic Potential (RESP)\cite{bayly1993resp} or AM1 population charges with bond-charge correction (AM1-BCC)\cite{jakalian2000}, where the geometry of the molecule at the time of charge derivation can influence the electrostatic potential fit \cite{basma2001, zhang2011, dupradeau2010, osato2025}. In these cases, the conformer(s) used for assigning the partial charges should be saved for reproducibility. Ensuring consistency between the charge derivation geometry and the initial simulation structure is therefore recommended, or alternatively, using ensemble-averaged charges or polarizable models where appropriate \cite{ren2002,lemkul2016}.
=======
Preliminary considerations necessary for using free energy methods to compute partition coefficients are generally more straightforward. For example, a 3D minimized structure of a solute can be generated with a simple tool such as Open Babel and solvated to prepare the input to compute a free energy of hydration~\cite{oboyle2011open}. Despite their relative simplicity, care should still be taken when preparing these systems to avoid introducing systematic errors.

\paragraph{The choice of solvent force field may impact the calculation}
A careful choice of force field for the organic solvent model, as well as water model is essential. A critical aspect of these calculations is the preparation of the system ahead of simulation. The choice of force field for both the solute and solvents involved is critical. Accurate modeling of the solute's solvation behavior hinges on realistic representations of the solvent (for partition coefficient calculations). See for example~\cite{bosisio2016blinded,rustenburg2016measuring} for a good discussion of these choices.  Beyond water, the same level of scrutiny is needed for organic solvents such as octanol, cyclohexane, or others used in partitioning studies. For example, in a study by Open Force Field, they found that the general AMBER force field (GAFF)\cite{wang2004gaff} and Open Force Field Sage \cite{boothroyd2023sage} force fields produced different results in non-aqueous solutions. Care should be taken when choosing the forcefield as solvent model parameters may vary substantially between force fields \cite{jambeck2003, kadaoluwa_2021, mobley_2007charge} and impact results accordingly.
>>>>>>> 144a76c7

\paragraph{Equilibration of the Solvent}
Before computing solvation or partition free energies, it is important to ensure that the solvent itself is adequately equilibrated. While water typically equilibrates rapidly, especially when prepared using standard protocols, some organic solvents—particularly those with long hydrocarbon chains—can require substantially longer equilibration times\cite{fan2021sampl7}. Failing to properly equilibrate the solvent can introduce systematic errors in free energy calculations, as the solvent structure and density may not reflect the true thermodynamic ensemble of the target environment\cite{zhang2017solventmodel}.

<<<<<<< HEAD


=======
>>>>>>> 144a76c7
\paragraph{Validation through experimental comparisons}  
Finally, experimental comparisons in these systems are often more direct than in binding free energies. Hydration and partition coefficients are frequently measured with high precision, enabling rigorous validation of computational protocols. Calculating solvation free energies for charged solutes, however, remains particularly challenging, as long-range electrostatics, finite-size artifacts, and treatment of counterions can significantly affect results. Moreover, direct experimental determination of ionic hydration free energies is generally not feasible; instead, such values are inferred by decomposing the solvation free energy of ion pairs \cite{mobley2014freesolv}. This has led to their prominent use in blind challenges such as SAMPL \cite{skillman2012sampl3, mobley2014sampl4, bergazin2021sampl7}, where participants predict hydration or partition free energies of small molecules using a variety of force fields, solvent models, and sampling strategies. These exercises have repeatedly shown that small changes in simulation parameters or protocols can result in significant deviations from experimental results, reinforcing the need for careful setup and validation even in seemingly "simple" solvation systems.

\subsection{Free energies of binding}
\label{subsec:binding}
In principle, in the limit of sufficient configurational sampling, the free energy changes estimated from an alchemical free energy calculation should be independent of the system's initial coordinates. However, in practice, because simulations are of finite duration (typically 1-100 ns per state at present), this is only true for certain classes of alchemical free energy calculations such as relative or absolute free energies of hydration of small and relatively rigid organic molecules. Protein-ligand complexes typically exhibit slowly relaxing degrees of freedom that significantly exceed the duration of an alchemical free energy calculation, and host-guest calculations can be susceptible to these issues as well, depending on timescale and system. It is therefore generally important to carefully select input coordinates to obtain satisfactory results. The above considerations in Section \ref{subsec:hydration} on preparing solvation free energy and partition coefficient calculations also apply to binding free energy calculations. 
In addition to the above, the following questions may be relevant before diving into the binding free energy simulation setup.

\begin{itemize}
    \item Do I have one or multiple good receptor structures? (e.g. a good resolution X-ray crystal of the protein target)
    \item Do I have information on one or all of the ligand binding sites? (e.g. an X-ray structure)
    \item Should I include buried waters, or other small molecules that can be found in an X-ray structure?
    \item Are my ligands part of a congeneric series? (i.e. simple R group substitutions around the same scaffold)
    \end{itemize}

\paragraph{Are there good X-ray structures available?}
As with any simulation, care should be taken in selecting available X-ray structures in the Protein DataBank~\cite{berman2003announcing}. In some cases it may be wise to choose multiple starting structures to account for variability in receptor conformations as well as the accuracy of available X-ray structures. Typically, clustering of receptor structures can be used to identify different receptor conformations near the binding site, as well as assessing relevant side chain placements from the X-ray structure, see for example~\cite{mey2016blinded}. In terms of set up and other choices, following general best practice guidelines is advisable~\cite{braun2019best}.

Many free energy calculations focus on a congeneric series of ligands, which can make these calculations suitable for relative free energy protocols (see Sec.~\ref{sec:simulation_protocol_choice}). For relative calculations, some care has to be taken selecting binding poses for these ligands. Generally, a common assumption for a congeneric series is that the binding mode is conserved. Therefore, if an X-ray structure of one of the ligands is available, this should be used to position the ligands in the putative binding site in an energetically reasonable conformation without steric or electrostatic mismatch with the receptor. Checking the X-ray structure versus the experimental electron densities is important, as the position of part of the ligand or important sidechains may be based on the interpretation of the crystallographer rather than the available electron density, especially in cases of missing density. For example, looking at a cyclohexane ring density, a chair configuration is vastly more likely than that of a boat and, if a boat configuration is present in the structure, it may be worth inspecting the density to ensure it adequately supports this choice. 

\paragraph{Are you prepared to deal with any binding mode challenges?}
Generally, binding modes within congeneric series are conserved~\cite{wacker2010conserved}, however, exceptions exist~\cite{brandt2011congeneric,nazare2005probing}, as discussed in more detail in Sec.~\ref{sec:multiple_binding_modes}. Certain functional groups may be particularly prone to this due to symmetries or near symmetries. One such issue involves a 180 degree flip in the dihedral angle of an aromatic ring, or five-membered ring leading to a different spatial position of ortho- or meta- substituents that otherwise should overlap within a series. The 180 degree flip of the ring may not occur enough during simulations (due to steric obstructions) to overcome bias due to the starting configuration. Another scenario may be equatorial and axially substituted saturated rings (e.g. cyclohexane derivatives). This situation may be addressed by explicitly modelling different binding modes of the same ligand and combining later computed free energy differences for different binding modes into a relative free energies of binding~\cite{kaus2015how}.

\paragraph{Have you considered stereoisomers and enantiomers?}
Congeneric series can contain stereoisomers or enantiomers, which can bind very differently, resulting in large errors if treated incorrectly. For racemates, the relative abundance of each stereoisomer is normally not known, however when there is only one stereocenter in the molecule it can often be fair to assume that the substance is a 50\%:50\% mixture of the two. If one enantiomer is active (eutomer) and the other is inactive (distomer), this corresponds to the effective concentration of your bioactive molecule being half of what is expected in the assay, which corresponds to a ~0.2 pIC50 loss in potency relative to the pure eutomer being tested, which could be captured within the associated error calculations.\cite{h2011significance} If possible, both enantiomers could be considered computationally, however if a series contains multiple stereocenters, or multiple compounds within the series have stereocenters, this may be computationally restrictive. If compounds contain multiple undefined stereoecenters, the error and complication of understanding predictions may become prohibitive. Therefore, the experimental activity associated with just one stereoisomer/enantiomer is more uncertain. If enumerating unknown stereocenters is not tractable, modeling using just the conformation that best fits the active site is reasonable, however this clearly introduces potential for larger errors compared to experiment. Despite this, we can see that care and further testing is needed in this scenario, and the quality of the predictions may suffer. Additionally, unexpected changes in what stereoisomer binds experimentally, if they occur, could pose significant challenges for modelling efforts.

\paragraph{Are there cofactors expected to be present?}
Crystallographic structures can contain cofactors, which may be close to the ligand series of interest, and understanding if they are required or not for simulation can be an interdisciplinary effort between the modeller, crystallographer and bioligists to establish if they are a crystallographic artifact, or if they are likely to be present in the assay. In addition to both the crystallographic and assay conditions, what is most relevant \textit{in vivo} might be a third, equally difficult consideration. Following this, if a cofactor is considered to be included in the calculations, it is worth considering the appropriate forcefield for the cofactors. Cofactors, in particular metal ions can be challenging\cite{mobley2017predicting, guven2024protocols}. If the congeneric series of ligands is expected to interact with the cofactors differently, such as metal ions in different charge states, or to displace the cofactor for some of the molecules then this is likely beyond current modelling techniques. If there is still uncertainty around cofactor binding, running free energy calculations for a set of molecules both with and without the cofactor and comparing the relative rank-ordering of molecules could provide a sanity check.
 

\paragraph{Conserved binding site waters can play an important role in binding free energies}
Binding site water molecules may form water mediated protein-ligand interactions which can pose challenges whenever exchange with bulk water is slow compared to simulation timescales. This can happen in buried binding sites~\cite{laage2017water}. Overlaying multiple protein X-ray structures can identify conserved water molecules or those that are associated only with certain ligands in a series and are therefore important to include in calculations. In cases where water molecules are known to play an important role in ligand binding, for example if the presence of electron density suggests they are tightly bound (indicated by a high EDIA score~\cite{nittinger2015evidence,meyder2017estimating}), software implementations that use water sampling facilitated by Grand Canonical Monte Carlo methods may be useful~\cite{michel2010prediction}. Other tools such as WaterMap~\cite{abel2008role,young2007motifs} or open source equivalents (SSTMap~\cite{haider2018solvation}, GIST~\cite{ramsey2016solvation}, and others) can be used to define the hydration states for systems with no experimental evidence of water sites~\cite{wang2011ligand}. Well-known protein systems with water mediated ligand interactions are for example: HSP90 which formed part of the D3R grand challenge 2015~\cite{mey2016blinded}, A2A~\cite{brucemacdonald2018ligand}, MUP~\cite{ross2015water}, ~\cite{deflorian2020accurate}, and others~\cite{michel2009energetics}.

In the context of relative binding free energy calculations, determining the correct hydration pattern for the two endpoints may not be sufficient for an accurate and reproducible calculation. If the locations of the bound water molecules differs at the two endpoints - e.g. if a perturbation to the ligand displaces a bound water molecule - then the network needs to be able to adapt during the perturbation. Otherwise, it is likely that the estimated relative binding free energies will be dependent on the direction in which the perturbation is performed~\cite{ross2020enhancing}.

In absolute binding free energy calculations, a ligand is fully decoupled from a binding site cavity which may otherwise be hydrated in the \textit{apo} state. In this case, the sampling of water molecules must be sufficient to hydrate the binding pocket as the ligand is decoupled (or vice versa for the reverse). When the binding site is exposed and water can move freely between the site and bulk solvent, then sampling is often not an issue. However, in the case of more buried sites or sites which form complex water networks, enhanced water sampling may be required to ensure an accurate binding affinity.

\paragraph{Membrane proteins require additional care}
Integral membrane proteins require embedding in a suitable model membrane to remain stable during simulations. Lipids are usually not included in protein force fields and, although they may be covered by generic small molecule force fields, have often been parameterized separately (e.g., AMBER's Lipid21 \cite{AMBERLipid21} and the CHARMM lipid force field \cite{CHARMMLipidFF}). Membrane systems can be simulated in multiple thermodynamic ensembles, but the semi-isotropic scheme $NP_{z}P_{xy}T$ is frequently employed, allowing the pressure in the bilayer plane ($xy$) to scale independently \cite{LipidBestPracticesCOMS}. These systems require more extensive equilibration than soluble proteins. Some workflows, such as CHARMM-GUI or Desmond membrane preparation, recommend a multi-protocol to relax membrane systems \cite{https://doi.org/10.1002/jcc.23702,DesmondManual}. 

Alchemical transformations that involve net charge changes can provide difficulties for membrane systems; phospholipids carry functional groups with nonzero formal charge and cannot be treated as a solvent with a uniform dielectric in the same way as water. Several approaches are reviewed in \cite{wu2022correction-51c}. The authors recommend the use of a co-alchemical ion, specifically making an ion of equivalent charge appear alongside the disappearing charged molecule to maintain system neutrality.

In the case of a lipid-facing binding site, there are three additional challenges. First, simulation time should be extended to ensure sufficient sampling of lipid configurational space. Lipids may either bind alongside small molecules, acting as cofactors, or be displaced from the binding site by a ligand. If lipids participate in binding through protein-lipid or ligand-lipid interactions, it is necessary to sample these intermolecular interactions through additional $\lambda$ windows, longer simulation times, or different alchemical protocols. Displacing a lipid will have its own free energy cost which may take a long time to converge if it requires diffusion and rearrangement of nearby lipids. Second, considering the free energy cost of a ligand partitioning into the membrane may provide additional insights \cite{doi:10.1021/acs.jcim.1c01147}. Third, the free energy of binding for a small molecule may be strongly coupled to the lipid species. In some cases, the identity of the lipid may be known. But in other cases, it may be difficult to discern the identity of the lipid from X-ray or cryo-EM structures due to the flexible nature of lipid head groups and benchmarking is recommended to match experimental data.

\paragraph{Protonation states depend on the pH of the experimental assay}
Care should be taken when preparing ligands and proteins to match the pH of the experimental assay, if known. As mentioned above in Sec.~\ref{subsec:exp_condition}, the pH of the assay can differ from neutral pH and will determine the protonation states of the proteins and ligands. Since the pKa of reference amino acid sidechain residues is known, but can vary in the protein environment, many different tools have emerged for predicting sidechain pKa in proteins, such as the H++ server, ProPKa, APBS, and Maestro ~\cite{anandakrishnan2012automating, sondergaard2011improved, jurrus2018improvements, 2020schrodinger}. Strongly acidic (Glu, Asp) or basic (Arg, Lys) sidechains can reliably be predicted to be ionized, but care is still needed as the local environment can modify expected ionization states, such as  the catalytic Asp dyad in proteases. Histidine is notoriously more difficult to predict as its pKa suggests it ionizes closer to the experimental pH range. For ligands, often the pKa needs to be determined, if it is not known experimentally. There are many different available tools for this purpose, but common choices may be propKa~\cite{olsson2011propka3,sondergaard2011improved}, Chemicalize (\url{https://chemicalize.com/welcome}), or Maestro~\cite{2020schrodinger}. Still, accurate pKa prediction for small molecules remains a challenging problem, even with dedicated tools~\cite{isik2018pka}. While often it can be assumed that the protonation state of a ligand and protein will remain the same as the ligand binds, some care needs to be taken with systems where the protonation state may change upon binding~\cite{onufriev2013protonation}. BACE~\cite{kim2015conformational}, for example, famously undergoes a protonation state change on ligand binding.


\paragraph{Congeneric series often need alignment}
Input coordinates for a congeneric series may be generated by docking calculations, or by ligand alignment using MCSS algorithms. The latter tends to produce alignments that are more conserved and more consistent free energy changes across a dataset, but will struggle to yield reasonable results for relative binding free energy calculations that involve a significant binding mode rearrangement. This may also lead to steric clashes with the receptor coordinates of the reference ligand if structural rearrangements are needed to accommodate different members of the congeneric series. Small steric clashes may be resolved during subsequent simulation equilibration prior to data collection, but there is a risk that the complex relaxes to an alternative metastable state. 

An additional consideration arises for single topology relative free energy calculations. In this class of alchemical free energy calculations, it is necessary to generate a molecular topology that may describe the initial and final states of the perturbation (see Fig.~\ref{fig:fig_topology}). In cases where the end states have high topological similarity and high structural overlap this is relatively straightforward and typically handled by use of MCSS calculations. In situations where the end state topologies differ significantly, or where there is relatively little spatial overlap between the two end states, some user intervention may be necessary to produce a satisfactory input topology.

If the binding site location is uncertain but the structure of the receptor is well defined and plausible binding sites are identified, it may be more useful to choose an absolute free energy protocol to compute the standard free energy of binding of the ligand to a set of binding sites. This requires the user to prepare input files describing the bound conformation in different putative binding sites~\cite{evoli2016multiple}. The apparent binding free energy of the ligand may be obtained by combining the individual binding site free energies, which also indicate where the ligand is more likely to bind. In this case a docking program can generate initial structures. Different commercial and non-commercial tools are available, such as rDock~\cite{ruiz-carmona2014rdock}, Autodock Vina~\cite{trott2010autodock}, Glide~\cite{friesner2004glide}, or Flare, to name a few~\cite{kuhn2020assessment}. 

If the putative binding sites are not apparent, for instance due to significant induced-fit effects, it may be challenging to obtain meaningful free energies of binding. One may have to account for the free energy cost of forming a binding site in the target receptor which may not be feasible on alchemical simulation timescales.

%%%%%%%%%%%%%%%%%%%%%%%%%%%%%%%%%%%%%%%%%%%%%%
% What simulation protocol should I choose   %
%%%%%%%%%%%%%%%%%%%%%%%%%%%%%%%%%%%%%%%%%%%%%%
%\section{What simulation protocol should I choose?}
\section{Choice of simulation protocol and implementation of alchemical transformations}
  \sbnote{Emilio suggested to make the title more general; this is my suggestion!}
\label{sec:simulation_protocol_choice}
Alchemical free energy calculations can be grouped into two main categories, ``absolute'' (see Fig.~\ref{fig:fig_absolute_thermodynamic_cycle}) and ``relative''\footnote{The distinction is a bit of a misnomer, since both compute ratios of partition functions relative to another state and in that sense are relative, while neither computes an absolute free energy.} (see Fig.~\ref{fig:fig_binding_thermodynamic_cycle}), which differ in whether they compute properties for a single molecule (absolute) or compare properties of different, usually closely related, molecules (relative).
To use binding as a concrete example, in absolute binding free energy calculations, we compute the binding free energy of a ligand to an individual receptor relative to a standard reference concentration. In contrast, in relative binding free energy calculations, we compare the binding free energy of two related ligands to determine the potency difference.

\subsection{Absolute and relative free energy calculations have important differences}
Many of the issues around simulation setup and protocol choice for alchemical calculations are common, but there are some differences between absolute and relative calculations. We will consider protocol differences before treating the common elements.

\subsubsection{Choices unique to relative free energy calculations}
\label{sec:relative-fe-protocol}

\paragraph{Topologies} In regular biomolecular simulations one studies physical systems or, in other words, all entities in the system, e.g., protein, ligand and waters, represent real molecules. For the following, it is helpful to classify such simulation systems as having a {\em chemical} topology. In relative free energy calculations, however, one has to transform, e.g., ligand A into ligand B etc. (see \sbnote{appropriate cross-reference!}). The required alchemical transformations can be realized in several ways, each with distinct advantages and disadvantages. In the first relative free energy calculations, these transformations were achieved with the help of chimeric entities, capable of representing both ligand A or ligand B. The important point here is that there is a single set of coordinates for this chimeric ligand, but its ``topology'' is flexible and can, for the same set of coordinates, represent either end state. We will consider this class of approaches as using an {\em alchemical} topology with a single set of coordinates. The construction of these chimeric intermediates quickly gets complicated and is difficult to automate; therefore, approaches have been developed in which both end states (e.g., ligand A and B) are present simultaneously. Thus, we have dual coordinates, but chemical topologies for each of the entities. In the following, we outline these approaches in more detail, together with additional considerations how the various approaches differ in practical use. While we will point out the respective advantages and disadavantages, we stress that the user's option in practice often are limited by the choice of simulation software.

\paragraph{Single coordinate approaches --- alchemical topologies}

When operating with a single set of coordinates for the region undergoing the alchemical transformation, a key distinction between approaches concerns the atom mapping between end state molecules. %Often this is predetermined by the choice of simulation software.
As first suggested by Pearlman, these have been referred to as \emph{dual topology} versus a \emph{single topology} \cite{Pearlman_1994}. The distinction between single and dual topology can be illustrated by considering a hypothetical transformation from molecule A to molecule B, where both atoms share a common substructure but differ in their substituents; in particular, consider a transformation of benzene to benzyl alcohol shown in Fig.~\ref{fig:fig_topology}. The single and dual topology approaches as proposed by Pearlman correspond to the left and middle paths of Fig.~\ref{fig:fig_topology}.  %\sbnote{Fig.~3 needs to be updated for dual coordinate methods and corrected, some bonds for the dummy atoms have the wrong anchor atom!}
The common substructure between the two molecules is the benzene ring, though in practice the substructure may be selected to be larger depending on the mapping chosen, as we discuss below.

In single topology calculations, the overall transformation is set up to involve as few additional atoms as possible, so benzene would be typically changed into benzyl alcohol by first changing one of the hydrogens into a carbon. The site of this transformation will also be the future home of two additional hydrogen atoms and a hydroxyl group bound to the new carbon, so these must initially be present as non-interacting atoms called ``dummy atoms'' (labelled Du in Fig.~\ref{fig:fig_topology}), which retain their bonded interactions but do not interact with the rest of the system.  Bond parameters as well as partial charges between the changing atoms are adjusted accordingly between the initial and final states; see below for further details. In a single topology calculation, atoms may change their type, ensuring minimal dummy atoms are created. This is illustrated in the left arm of Fig.~\ref{fig:fig_topology}. At intermediate states, atoms behave as 'mixed' (M), either interpolating between two physical atoms, e.g., in the example, the hydrogen becomes a carbon, or between dummy and physical atoms.

\begin{figure}
    \includegraphics[width=0.95\columnwidth]{figures/fig3_topol/Figure.pdf}
    \caption{\textbf{Strategies for alchemical calculations: single coordinate single and dual topology vs.\ dual coordinate dual topology.} \textbf{Left}: A single coordinate single topology converts from one type of atom to another. Dummy atoms (Du) are used when there is no corresponding maximum common substructure match between the two molecules for certain atoms, using a soft-core interaction to improve overlap between the dummy atoms and the "real" atoms. At intermediate states, 'mixed' atoms (M) are present, either interpolating between physical atoms, e.g., a hydrogen to a carbon, or between physical and dummy atoms.  \textbf{Middle}: The single coordinate dual topology does not convert one species to another, but only converts between Du atoms and an interacting species, typically using soft-core potentials for this. Here, 'mixed' intermediate atoms (M) always interpolate between physical and dummy atoms. Thus, 'mixed' atoms are used in both single coordinate approaches (single and dual topology), but the way the transformation occurs and the end states differ.
      %Following the arrow along the left and right illustrate the differences.
\textbf{Right}: In the dual coordinate dual topology approach both end states are present as separate molecules simultaneously.  Initially, benzyl alcohol is not interacting with the environment, at intermediate states the environment sees a mixture of the interactions of the two solutes, and, finally, benzene is not interacting with the environment. The two solutes are kept on top of each other by suitable restraints, indicated by the black ``spring'', and  the two molecules never see each other.  Figure adapted from the one used in V1 of this manuscript; adapted and extended by Sara Tkaczyk.
      % \url{http://www.alchemistry.org/wiki/Constructing_a_Pathway_of_Intermediate_States}
    }
    \label{fig:fig_topology}
\end{figure} 

In contrast, in a dual topology alchemical free energy calculation, \emph{no atoms are allowed to change type}~\cite{boresch1999role, shirts2012best}. This means that the benzene to benzyl alcohol transformation involves starting with benzene plus the non-interacting dummy atoms making up the hydroxymethyl group, then passing through an intermediate state where some atoms are partially interacting---particularly, those atoms which are becoming dummy atoms or ceasing to be dummy atoms~\cite{mobley2014blind}. The transformation finally culminates in a state where benzyl alcohol is present along with the additional dummy atom which was previously a corresponding hydrogen of the benzene. Fig.~\ref{fig:fig_topology}'s middle branch depicts how such a dual topology works. Note that the two groups that are switched on or off never see each other. The 'mixed' intermediate atoms (M) are used as well, but they strictly interpolate between physical and dummy atoms, or vice versa.
Bhati \textit{et al.}~\cite{bhati2017, bieniek2021} presented a variant of the single coordinate dual topology approach which is used in the TIES method. It involves a unique post-processing of the initial MCSS to ensure that the final MCSS is both structurally and chemically identical and has a single set of coordinates while maintaining dual topology for the alchemical parts.

%\sbnote{This probably needs to be rewritten\ldots}
As far as we are aware, the distinction between (single coordinate) single and dual topology approaches has been made primarily for two main reasons. First, this choice affects the alchemical pathway followed, and thus may affect convergence properties---though we are not yet aware of a study of the relative efficiency and merits of these two approaches. Additionally, historically, some simulation packages implemented only one approach and not the other, meaning that the distinction was functional. For an in-depth analyis of differences resulting from the use of a  single vs.\ a dual topology approach (single coordinate in both cases) see Ref.~\cite{Boresch_2002}.

\paragraph{Dual coordinate approaches --- dual chemical topologies}

The chimeric constructs needed in single and dual topology approaches in the sense of Pearlman’s definition just described quickly become non-trivial to set up and require care to avoid artifacts (see below). %\sbnote{See below; where do we place the dummy atom discussion?}.
Some of these difficulties might be avoided by having the initial and final state present as separate molecules with separate coordinate sets. To the best of our knowledge, such an approach was first described by Axelsen and Li \cite{Axelsen_1998}. Both initial and final state are present simultaneously; the two copies never see each other and interactions with the environment are turned on/off as a function of $\lambda$. Harmonic restraints between corresponding atoms in the initial and final state copy prevent the two molecules (sets of atoms from drifting apart). %Unfortunately, Axelsen and Li referred to their ansatz also as dual-topology, though in practice it is quite different from Pearlman’s meaning of the term.
A recent implementation of this idea is Restraintmaker \cite{Ries_2022}, a tool to automatically assign the distance restraints needed to keep the two molecules / regions (one for each of the physical endstates) on top of each other. The idea is illustrated in the right branch of Fig.~\ref{fig:fig_topology}.  Somewhat unfortunately, Axelsen and Li, as well as Ries et al refer to their approach as dual topology. Ries et al suggested to use the term hybrid topology for (single coordinate) dual topology in the sense of Pearlman. We will attempt a disambiguation of the various nomenclatures below.

Another variant of a dual coordinate approach is implemented in NAMD \cite{jiang2019computing}. Whereas Ries et al.\  use distance restraints to keep two molecules on top of each other, corresponding atoms in NAMD are held on top of each other by constraints; in practice, this means that these coordinates are forced to be identical. AMBER's free energy implementation recently switched to a similar approach \cite{lee2023aces,York_ACSPhysChemAu_2023_v3_p478}.
While the implementation technically uses two sets of coordinates for the entire transforming region, selected atoms that have a direct atom-atom mapping are constrained to have common coordinates (sometimes referred to as a "common core"), while others that are mapped into dummy atoms and are treated with softcore potentials~\cite{Lee_JChemTheoryComput_2020_v16_p5512,Tsai_JChemTheoryComput_2023_v19_p640} have separable coordinates.  Thus the common core part of the dual topology are constrained to have the same coordinates to maximize phase space overlap, whereas the softcore region has separate coordinates.  The two topologies do not see each other, and this property enables this approach to be leveraged in the alchemical enhanced sampling (ACES) method~\cite{lee2023aces,Tsai_JChemInfModel_2024_v64_p7046,Zhang_JChemTheoryComput_2024_v20_p3935}.
%The authors refer to this approach as hybrid single-dual topology. While it technically uses two separate sets of coordinates, the constraint that corresponding atoms have identical coordinates makes it effectively a single coordinate method; hence, I consider NAMD’s approach to be a variant of Pearlman’s (single coordinate) dual topology. 

Dual coordinate approaches with chemical topologies encompass a third group of methods, where essentially two absolute free energy calculations are carried out in opposite directions at the same time.
The so-called ``separated topologies'' (SepTop) method \cite{rocklin2013separated,Baumann_2023} and the ``alchemical transfer method'' (ATM) \cite{azimi2022relative} belong into this category. In SepTop, the two copies are held on top of each other via restraints with respect to the protein/receptor they bind to (as opposed to Restraintmaker, where the molecules are restrained to each other). %In ATM, a restraint is used to keep the bound ligand 1 and the free ligand 2 always some minimum distance apart; during exchange moves, suitable rigid-body rotations/translations are applied to move the free ligand into a position/orientation as similar as possible to the one of the bound ligand.
In ATM, restraints are used to keep the bound and free ligands at some distance apart and in the same orientation, so that during the translation move the free ligand is placed into a position and orientation as similar as possible to that of the bound ligand. Recently, a variant of $\lambda$-dynamics that uses chemical topologies (separate coordinates for each state) has been proposed \cite{Liesen_2024}.

%Other methodologies also use both end states simultaneously; examples are the Separated Topologies (SepTop) approach [Baumann2023] and the ATM method [Azimi2022]. In the former, the two copies are held on top of each other via restraints with respect to the protein/receptor they bind to. Ries et al. refer to such an approach as “separated dual topology”, whereas they label their approach as “linked dual topology”. In ATM, a restraint is used to keep the bound ligand 1 and the free ligand 2 always some minimum distance apart; during exchange moves, suitable rigid-body rotations/translations are applied to move the free ligand into a position/orientation as similar as possible to the one of the bound ligand. Both copies are present simultaneously, but they do not occupy the same space.

%One final approach, so far in its infancy, has been called ``separated topologies'' and essentially consist of two absolute free energy calculations in opposite directions at the same time, turning one molecule's interactions with the environment off, while turning the other molecule's interaction on~\cite{jiang2019computing, rocklin2013separated}.

\paragraph{Summary, comparison of single and dual coordinate methods, orthogonal classifications:}

%Some additional terms have also been employed to talk about these different intermediate pathways . Particularly, some studies refer to a ``hybrid'' topology approach to free energy calculations~\cite{gapsys2015pmx, gapsys2016accurate, gapsys2020large}, though this term may not yet have achieved widespread use. In this case, "hybrid" seems to indicate that the set up of these free energy calculations involves a hybrid of the two molecules, and much of what is done in these studies uses a single topology approach~\cite{gapsys2020large}.

Unfortunately, during the past years the use of the terms single and dual topology has proliferated, often with quite different meaning from the original intentions. The above presentation makes clear that the primary difference between approaches is the use of separate coordinates for each end state (chemical topology) or the use of an alchemical chimera with a single set of coordinates (alchemical topology). We therefore suggest the following classification
\begin{itemize}
\item Single coordinate (SC) --- Alchemical topology
  \begin{itemize}
  \item Single topology (SCST)
    \item Dual topology (SCDT)
  \end{itemize}
  \item Dual coordinate --- Chemical topology (DC)
  \end{itemize}
For completeness, we list some additional terminology that has been used: Some studies refer to a ``hybrid'' topology approach to free energy calculations~\cite{gapsys2015pmx, gapsys2016accurate, gapsys2020large}, though in our view these calculations should be classified as single coordinate single topology \sbnote{Check whether this is correct!}. %this term may not yet have achieved widespread use. In this case, "hybrid" seems to indicate that the set up of these free energy calculations involves a hybrid of the two molecules, and much of what is done in these studies uses a single topology approach~\cite{gapsys2020large}.
Ries et al.\ suggested terminology \cite{Ries_2022} in which single topology corresponds to SCST, hybrid topology to SCDT, and dual topology to DC.

The practical implementation of the approaches to carry out alchemial transformations above leads to additional, often non-trivial differences within each methodology. In the description of DC approaches we already pointed out that the two sets of coordinates can be held on top of each other by constraints \cite{jiang2019computing,lee2023aces} or restraints. In the latter case, the restraints may couple the two set of coordinates directly \cite{Axelsen_1998,Ries_2022}, or the restraints may be defined relative to a common reference frame \cite{rocklin2013separated,Baumann_2023}. Finally, in ATM the two copies of the coordinates are held separate \cite{azimi2022relative}.

Concerning SC approaches, Pearlman’s usage of the term single topology not only meant a chimeric construct as depicted in Fig.~\ref{fig:fig_topology}, but specifically implied that the coupling parameter $\lambda$ was applied to the force field parameters. E.g., a bond stretching energy term changing from C-H to C-C has the functional form $U_{bond}(\lambda)=K(\lambda)(r-r_0(\lambda))^2$. For $\lambda=0$, $K(\lambda)$ and $r_0(\lambda)$ correspond to the values appropriate for a C-H bond, and for $\lambda=1$ to those for a C-C bond. Other force field parameters are treated analogously. The single topology paradigm as just summarized was the default mode of alchemical transformations in AMBER and GROMOS at that time.  More recently, this implementation of single topology has been referred to as parameter interpolation or mixing \cite{Giese_2018}. 

The $\lambda$-dependent interpolation can also be accomplished by mixing the energies and forces of the initial ($\lambda=0$) and final state ($\lambda=1$), e.g., linearly according to $U(\lambda)=(1-\lambda) U_0+\lambda\,U_1$. Other λ-dependencies can be used, and soft-cores \rref may be used for Lennard-Jones and electrostatic interactions to avoid endpoint problems. Giese et al. \cite{Giese_2018} refer to this approach as energy mixing (interpolation).%; it requires two separate calls to the energy/force routines, but since only a fraction of interactions is affected by the alchemical changes, various optimizations are possible to keep the computational overhead manageable.
An early example of energy mixing for SCST is the PERT free energy module of CHARMM (written by Bernie Brooks around 1990 and briefly described in Ref.~\cite{brooks_2009}).

Any SCDT approach requires two energy/force calculations and, thus, uses energy mixing. Therefore, approaches that implement energy mixing together with an alchemical topology (a single set of coordinates) often support both SCST and SCDT. E.g., CHARMM's PERT module just mentioned could be used to set up either of the SC approaches sketched in Fig.~\ref{fig:fig_topology}. Finally, all DC approaches require two energy/force evaluations.

Any energy mixing approach, whether in a SC or DC context, requires two energy/force evaluations. While various optimizations keep the computational overhead significantly below a factor of two,  parameter mixing, if applicable, is the compuationally most efficient approach. However, it is closely tied to SCST and the more complicated the alchemical transformation, the more challenging a strict SCST approach becomes. Also, the mixing of partial charges and the calculation of $\partial U/\partial\lambda$ for the reciprocal space particle-mesh Ewald (PME) summation is tricky. Giese et al.\ described how to do this \cite{Giese_2018}, but most energy mixing implementations calculate the PME term twice and mix the resulting energy and forces.

\sbnote{I think this should get its own paragraph/subsection; to be expanded!} Software packages vary in their use of single or dual topology approaches; for example, AMBER TI uses a dual topology approach, while BioSimSpace uses a single topology approach. Please make sure to check what approach is used with your software package of choice, or whether it supports your choice of approach (GROMACS and GROMOS, for example, support both). 
To our knowledge, efficiency differences have not been thoroughly explored, though conventional wisdom suggests that fewer dummy atoms are better, as introducing or removing atomic sites is usually more difficult, requiring more intermediate steps ~\cite{liu2013lead, mobley2012perspective}.

<<<<<<< HEAD
Because they duplicate the common region, dual coordinate formulations are not generally applicable to small modifications of large molecules, such as single-point mutations of proteins. An exception, and an example of the variety of alchemical approaches, is the Alchemical Transfer with Coordinate Swapping method~\cite{gallicchio2025mutants}, which is a dual coordinate approach with similar convergence characteristics of single- and dual-topology formulations. It works by exchanging the coordinates of the corresponding atoms of the common substructure of the free and bound ligands and displacing the atoms of the variable substituents. The net effect is the switching of the positions of the two ligands (Figure \ref{fig:atm-illustration}\textbf{B}) by the transfer of only their variable regions.

=======
>>>>>>> 144a76c7
\paragraph{Atom mapping} \label{subsec: Atom Mapping}
Following the choice of system representation and sampling strategy, it might be required to generate a atom mapping. This is the case especially for system representations using a single coordinate set (Type 1. \& 2), however a dual coordinate set approach could use an atom mapping as well, depending on the sampling method, this will be explained in the next steps.
Once a single coordinate set approach is selected, a crucial next step is to identify the common atoms which will not be perturbed between the two molecules (respectively end-states).
Rigorously, this process typically comprises a MCSS search of the molecules involved to identify the common substructure.\cite{ries2024kartograf}


\begin{figure}
    \includegraphics[width=0.95\linewidth]{figures/fig4_mcs/Figure.pdf}
    \caption{\textbf{Illustration of maximum common substructure matches} MCSS is shown in green for when (\textbf{A}) a restrictive MCSS match is used and in (\textbf{B}) ring breaking is allowed, meaning there is no MCSS match between the two compounds.}
    \label{fig:fig_mcss}
\end{figure} 

In general, there are many ways to calculate an MCSS. One of the most prominent approaches is to estimate the MCSS with a 2D subgraph isomorphism solver(SIS) using the 2D topological stuructre information of molecules\cite{raymond2002maximum}.
A large number of software tools can compute SIS MCSS matches using different cheminformatics packages. Some rely on RDKit~\cite{rdkit2019Dec}, such as pmx~\cite{gapsys2015pmx}, LOMAP~\cite{liu2013lead}, SMArt~\cite{petrov2021perturbation}, and partially BioSimSpace~\cite{hedges2019biosimspace}, while others such as fkcombu~\cite{kawabata20143d} are standalone tools. Schr\"{o}dinger's FEP+ planning tool was originally based on a version of LOMAP, and it also uses MCSS matching as well as 3D considerations to plan the network of single topology calculations between molecules~\cite{wang2015accurate}. 

SIS based methods were shown to struggle with 3D properties of the molecules that need to be mapped, like for example stereochemistry. Therefore, some packages developed a post-mapping step, where they filtered for atom distances, and, therefore, added 3D information into the mapping.
Still SIS MCSS searches can be relatively time consuming as the algorithmic complexity is classified as NP-complete, so if the goal is to assess a library of ligands to identify promising pairs for relative calculations, it can be helpful to use faster approaches such as shape similarity to perform an initial similarity assessment and then use MCSS only to identify final mappings for relative calculations~\cite{raymond2002maximum,klabunde2012mars,jones2009elucidating, Duesbury2018Comparison}. The SIS MCSS approach, though relatively standard, takes into account only topological similarity. It is possible that changes in binding mode could actually require a different choice of mapping, so in some cases mappings may need to be planned differently depending on 3D positioning of atoms in space. 

Here an alternative way to estimate the MCSS is to calculate a bipartite graph matching based on the 3D positions of two molecules. These approaches tend to be very fast (can have algorithmic complexity of $O(n)=N^3$) and geometric accurate in their mapping (e.g. stereochemistry or binding mode differing).
The geometric approaches additionally allow mappings of differing binding modes of the same molecule, or can be even used for significant larger molecules like proteins, due to the speed increase.
A disadvantage of these approaches is the strong dependency on the coordinate sets being well aligned. Another aspect is taking the topology changes of the molecules not into account, which can be done if necessary in a next step with a filtering approach, like checking for changes in ring hybridization or ring breaking (this problem is discussed below)|.
Tools that can be used to estimate the MCSS this way are contained for example in pmx \cite{gapsys2015pmx} or Kartograf \cite{ries2024kartograf}.

In any case, visual inspection prior to simulation is recommended to ensure that the mapping criteria correspond to the expected binding mode. If the mapping protocol returns simulations that correspond to different binding modes of a ligand within a perturbation map, this can cause large hysteresis.

A next step for atom mappings, would be to support multistate methods (e.g. RE-EDS~\cite{sidler2016replica}, A-EDS~\cite{perthold2020toward} or Ladybugs~\cite{robo2023fast}) with efficient mapping algorithms. There are starting points, suggesting protoype algorithms for solving this problem, but to our knowledge, there is only few published work on this aspect. \cite{petrov2021perturbation}

Single coordinate set relative calculations and calculations based on substructure searches only work if in fact the ligands share a common substructure, e.g. are part of a congeneric series, see Fig.~\ref{fig:fig_mcss}.
If no common substructure is shared, then dual coordinate sets methods like linked-dual or separated topology free energy calculations are needed. One would co-localize a pair of compounds in a binding site, exclude their interactions with one another, and compute the relative binding free energy by turning one molecule on from being dummy atoms while turning the other off.
<<<<<<< HEAD
For such approaches it is crucial to find a good set of restraints, that keep the ligands colocalized over the time of the simulation . This problem is similar to the required restraints in ABFE Calculations (see \ref{sec:standardstate-restraints} ). Few descriptions of possible approaches in RBFE calculations can be found for such approaches like the one suggested by \textit{Baumann et al.}~\cite{baumann2023broadening} based on Boresch style restraints~\cite{boresch2003absolute}, with an elaborate automatic atom selection approach, for the seperated topology approach, or Restraintmaker~\cite{ries2022restraintmaker} for the linked-DCDT approaches, which finds a small set of atoms to be linked via distance restraints, with a small distance to each other. 
=======
For such approaches it is crucial to find a good set of restraints, that keep the ligands colocalized over the time of the simulation . This problem is similar to the required restraints in ABFE Calculations (see \ref{sec:ABFE-standard-state} ). Few descriptions of possible approaches in RBFE calculations can be found for such approaches like the one suggested by \textit{Baumann et al.}~\cite{baumann2023broadening} based on Boresch style restraints~\cite{boresch2003absolute}, with an elaborate automatic atom selection approach, for the seperated topology approach, or Restraintmaker~\cite{ries2022restraintmaker} for the linked-DCDT approaches, which finds a small set of atoms to be linked via distance restraints, with a small distance to each other. 
>>>>>>> 144a76c7
However the implementation and testing of an fully automatized dual-topology pipeline for RBFE dual topology approaches is still to our knowledge a remaining research problem and was only tested with small datasets. \cite{jespers2019qligfep, rieder2022lev}

\paragraph{Dummy atoms} \label{subsec: Dummy Atoms}

In practically all relative free energy simulations, regardless of the approach, SCST, SCDT, or DCDT, dummy atoms (non-interacting placeholder atoms) are required. We stress this point, as sometimes dummy atoms are viewed as something specific to SCST. In SC approaches, dummy atoms may even be required if the number of atoms between initial and final state of the system is identical, consider, e.g., tautomeric forms of a molecule.

The need for and role of dummy atoms is clearly visible in Fig.~\ref{fig:fig_topology}: One or more dummy atoms are attached to the physical molecule. A crucial requirement is that these atoms, typically connected through bonded energy terms (bond stretching, angle bending, dihedral angles) do not affect equilibrium and dynamical properties of the physical system. However, since a physical molecule + dummy atoms attached to it can or must be viewed as a modified physical molecule, the partition function of the molecules with and without dummy atoms will NOT be identical. In other words, a single free energy difference between two molecules A and B will be different from that of A(+D) and B(+D), where the (+D) indicates the presence of one or more dummy atoms needed so that the alchemical transformation can be carried out. When a dual coordinate approach is used, the noninteracting part of the respective other endstate is tied to the physical one, and will contribute to the partition function. By construction, relative free energy simulations involve two analogous alchemical transformations, e.g., A(+D) -> B(+D) in gas phase and aqueous solution (RSFEs), or in the bound and unbound state (RBFEs). If dummy atoms  interact with the physical system in such a way that $\mathsf{Z = Z(R) \times Z(R\text{-}D) \times Z(D)}$, where Z is the total partition function, Z(R) the partition function of the physical system, Z(D) the partition function contribution resulting from interactions between only the dummy atoms, and Z(R-D) the contribution resulting from the bonded connections between the physical atoms and dummy atoms, then their contributions (Z(D) and Z(R-D)) factor from the total partition function. As dummy atoms do not interact with the environment, their contribution, therefore, is identical in the two alchemical transformations required in the two legs of the relative transformation and will cancel exactly from the double free energy difference of interest.

While some early work on the correct treatment of dummy atoms, i.e., how to treat them so that their contribution to the partition function factors, has been available for years \cite{Boresch_2002,Shobana_2000,Wang_2012}, most workers seem to mostly turn off nonbonded interactions for dummy atoms, but leaving all bonded interactions intact \sbnote{To all: While I am quite sure that this is what most of us have been doing most of the time, I wonder whether this has been epxlicitly described anywhere?}. Since current force fields use multiple angle and torsion terms for each atom, there are often a large number of bonded energy terms connecting dummy atoms to the physical molecule. However, as already described in the early studies and repeated in a more recent study focusing on the correct treatment of dummy atoms \cite{Fleck_2021}, the desired factorization can only be guaranteed if any dummy atom connected to the physical molecule is held by exactly three (non-redundant) degrees of freedom. Naive application of the three-degree-of-freedom per dummy atom rule (for dummy atoms having at least one joint bonded term with the physical molecule), however, can result in simulations where the dummy part adopts unphysical configurations/conformations; Fleck et al.\ referred to this as “flapping”. Thus, depending on the details of the physical molecule -- dummy atom(s) junction, the three degree of freedoms need to be selected with care, or a carefully chosen additional redundant degree of freedom may be needed. In the latter case, the factorization of the partition function is not exact, but the overall error can still be made arbitrarily small. For the full details, we refer the reader to Ref.~\cite{Fleck_2021}. 

<<<<<<< HEAD
One situation involving dummy atoms that needs to be avoided is the creation of a cyclic structure involving dummy atoms, i.e., whenever the (group of) dummy atom(s) is attached to two different parts of the physical molecule. In this case, the factorization of the partition function is never possible \cite{Shobana_2000}. It follows that ring opening or closing is extremely challenging to carry out using SCST approaches \cite{liu2015ring}; these difficulties have in part motivated the development and adoption of dual coordinate approaches. For more on ring opening/closing, see also below. Nevertheless, DC approaches are susceptible to exactly this type of problem: to keep the noninteracting molecule on top of the interacting one, typically multiple bonded restraints (e.g. harmonic bonds) are used \cite{Axelsen_1998,Ries_2022}. These effectively, are equivalent to the formation of cyclic structures with potential erroneous contributions to the double free energy difference of interest. The type of restraints used in SepTop \cite{rocklin2013separated,Baumann_2023} and ATM \cite{azimi2022relative} avoid this problem.
Additionally, SCDT approaches, such as TIES~\cite{bhati2017}, [MENTION OTHERS TOO], etc., circumvent this issue by design as they do not need any restraints to hold MCSS together between the two end-points.
=======
One situation involving dummy atoms that needs to be avoided is the creation of a cyclic structure involving dummy atoms, i.e., whenever the (group of) dummy atom(s) is attached to two different parts of the physical molecule. In this case, the factorization of the partition function is never possible \cite{Shobana_2000}. It follows that ring opening or closing is extremely challenging to carry out using SCST approaches \cite{liu2015ring}; these difficulties have in part motivated the development and adoption of dual coordinate approaches. For more on ring opening/closing, see also below. Nevertheless, DC approaches are susceptible to exactly this type of problem: to keep the noninteracting molecule on top of the interacting one, typically multiple bonded restraints (e.g. harmonic bonds) are used \cite{Axelsen_1998,Ries_2022}. These effectively, are equivalent to the formation of cyclic structures with potential erroneous contributions to the double free energy difference of interest. The type of restraints used in SepTop \cite{rocklin2013separated,Baumann_2023} and ATM \cite{Azimi_2022} avoid this problem.
Additionally, SCDT approaches, such as TIES~\cite{bhati2017}, circumvent this issue by design as they do not need any restraints to hold MCSS together between the two end-points.
>>>>>>> 144a76c7

The influence from an incorrect treatment of dummy atoms (e.g., leaving all bonded terms intact) is difficult to estimate, though it may be small in many cases \cite{Fleck_2021}. Nevertheless, some guidelines should be followed:
\begin{itemize}
  \item Obviously, a system with and without dummy atoms should have the same energetic minimum; practitioners should test this as follows. Note that in larger groups of dummy atoms, redundant bonded terms involving only dummy atoms will be essential to avoid flapping, and the energy of the optimized geometry may be different from that of the physical system without dummy atoms. Thus, a \underline{necessary} condition is as follows: Optimize the geometry of the physical system (no dummy atoms); the final energy is the reference value. Optimize the geometry of the same molecule in the presence of dummy atoms; the final energy may well be different from the reference energy. Now delete the dummy atoms and recompute the energy \underline{without} further minimization. The energy after the deletion of the dummy atoms must be identical to the reference energy. 
\item The above is only a \underline{necessary} criterion, and the dummy atoms may still influence the dynamical behavior of the physical molecule. Furthermore, overzealous removal of redundant energy terms may result in flapping of the dummy atoms. If one suspects the latter, then a short simulation in the gas phase should reveal flapping. Unfortunately, while straightforward in principle, both checks described are hard to automate, which is essential in large RFEs campaigns. 
\item The correct treatment of dummy atoms can be validated by closing a suitable thermodynamic cycle.  E.g., Fleck et al.\ calculated ASFEs for each of their endstates, as well as the RSFE between them \cite{Fleck_2021}. In all cases when dummy atoms were treated according to best practices, the cycle closure error was well within the statistical uncertainty, which was well below 0.1 kcal/mol. A related, earlier study by Loeffler et al. also reported ASFEs and RSFEs. If one attempts to close the cycle based on the numbers reported there, cycle closure error was nonnegligible in some cases \cite{loeffler2018reproducibility}. 
\item While solvation free energies can nowadays be computed quite fast, their systematic calculation would nevertheless be too costly. The role of solvent can be replaced by some external restraint, distorting the average geometry of the physical molecule. If one computes the free energy cost of applying the restraint with and without dummy atoms, the two numbers must agree within statistical significance. While much faster than full solvation free energy calculations, applying a restraint in the gas phase requires careful thermalization of the simulation system, and automation is difficult.
  \end{itemize}
%Further work automating the correct setup and treatment of dummy atoms is necessary.


\paragraph{Ring breaking and forming.} \label{subsec: Ring breaking and forming}
Relative free energy calculations for ring breaking and forming are particularly challenging/problematic (see Fig.~\ref{fig:fig_mcss}\textbf{B}), in part because relative calculations rely on the free energy contributions of dummy atoms cancelling between different legs of the thermodynamic cycle, which may not be true whenever dummy atoms are involved in rings~\cite{liu2015ring}.
Some approaches have attempted to address this using a single coordinate sets and with soft bond approaches ~\cite{clark2019relative,wang2017accurate} or dual coordinate set approach \cite{jespers2019qligfep, ries2022relative, bhati2017, bieniek2021} but a general solution is not yet in mainstream use. Still, FEP+ implements one solution\cite{wang2017accurate}.
%TIES overcomes this issue by ensuring that MCSS atoms are structurally and chemically identical while allowing for partial rings~\cite{bhati2017, bieniek2021}.

\paragraph{Constraints and relative free energy calculations}
One issue which requires particular care is the use of constraints.
Commonly, bonds involving hydrogen are constrained to a fixed length using algorithms such as SHAKE or LINCS, allowing the use of longer timesteps~\cite{krautler2001fast}.
However, in single topology relative free energy calculations, the atoms involved might be mutated to other atom types---for example, in a mutation of methane to methanol, one hydrogen might become an oxygen atom. The bonds with such atoms might not have any constraints, or if all bonds are constrained, would have constraints of different lengths. 
Some molecular dynamics engines are not set up to recognize this change, or at least not to correctly include contributions to the free energy from changing constraints/constraint length, so results for a transformation can be erroneous.
At present the most general solution to this problem is simply to avoid the use of constraints (and thus use a smaller timestep if necessary, usually of around 1 fs) in any relative free energy calculation involving a transformation of a constrained bond. Individual software programs and settings can handle such issues. For example, bonds can be transformed in both GROMACS and GROMOS, because contributions of LINCS (GROMACS) and SHAKE (GROMOS) constrained bonds are added to the $\frac{dH}{d\lambda}$ term~\cite{pearlman1993determining, straatsma1992holonomic, pearlman1991overlooked, gunsteren1989computer}. However, the constraints are not taken into account when calculating energy differences to other intermediate states as the effect is entropic, not energetic. User manuals should carefully checked for how these effects are included if a constrained bond changes in length. 

\subsubsection{Absolute free energy calculations must handle the standard state and use binding site restraints}
\label{sec:standardstate-restraints}

%this was moved to the theory section, keeping it for now for reference
\begin{comment}
An absolute binding free energy calculation yields the standard free energy of formation of the molecular complex from the separated receptor and ligand species. Hence, as discussed in \ref{sec:non-covalent-molecular-binding}, it must depend on the standard state concentration $C^\circ$ (here $1 \, {\rm M} = 1 \, {\rm molecule}/1660$~\r{A}$^3$) and on the definition of the complex, that is on the specific binding pose for which the binding free energy is requested. Omitting the standard state concentration would yield an undefined result that would vary with the choice of concentration units. A similar vague estimate would result from omitting the binding pose definition that, for example, could equally describe binding to a specific site of the receptor or unspecific binding throughout the receptor surface depending on the extent of conformational sampling (see Sec.~\ref{sec:weak-binders}).

In the statistical mechanics formulation of Gilson et al.~\cite{gilson1997statisticalthermodynamic}, described in Section \ref{sec:non-covalent-molecular-binding}, the standard state concentration appears explicitly in Eq.~(\ref{eq:DG0-binding-constant-def}) and the binding pose is defined by the indicator function $I(\zeta)$ that characterizes the partition function of the complex; Eq.~(\ref{eq:intra-zRL-def}).  The role of the standard state and binding site definitions are particularly evident when expressing Eq.~(\ref{eq:DG0-binding-constant-def}) in terms of an ensemble average. To do so, we express the integrals in the numerator and denominator of Eq.~(\ref{eq:DG0-binding-constant-def}) over the same set of degrees of freedom. Note that the intramolecular configurational partition function of the complex, $z_{RL(v)}$, includes six more degrees of freedom--the position and orientation of the ligand relative to the receptor collectively described by the variable $\zeta$--than the product of the intramolecular partition functions, $z_{R(v)} z_{L(v)}$, of the separated receptor and ligand. To correct this discrepancy, we multiply and divide the right-hand side of Eq.~(\ref{eq:DG0-binding-constant-def})  by the quantity
\begin{equation} \label{eq:Vsite-def}
    V_{\rm site} \Omega = \int d\zeta I(\zeta) \, ,
\end{equation}
%\Omega is in my opinion a better symbol of the orientational extent than \xi_L. Lowercase greek letters are usually used
%for dynamical variables rather than integrated quantities
which measures the extent of the binding pose macrostate, where $V_{\rm site}$ corresponds to the spatial extent and $\Omega$ the orientational extent. The right-hand side of Eq.~(\ref{eq:Vsite-def}) combined with the integrals $z_{R(v)}$ and $z_{L(v)}$ yields a partition function similar to Eq.~(\ref{eq:intra-zRL-def}) but corresponding to a complex in which ligand and receptor are uncoupled~\cite{gallicchio2011recent} as if they were at infinite distance apart. The result is
\begin{equation}\label{eq:DG0-binding-constant-def-average}
K_b = C^\circ V_{\rm site} \frac{\Omega}{8 \pi^2} \langle e^{-\beta \Delta \Psi}  \rangle_0 
\end{equation}
where, similarly to Eq.~(\ref{eq:zratio-solv-average}),
\begin{equation}\label{eq:pert-energy-def}
\Delta \Psi(x_R, x_L, \zeta) =  \Psi_v(x_R, x_L, \zeta) - \left[  \Psi_v(x_R) + \Psi(x_L) \right]
\end{equation}
is the solvent-averaged binding energy of the complex when receptor and ligands are in intramolecular configurations $x_R$ and $x_L$, the ligand is in position and orientation $\zeta$ relative to the receptor (the uncoupled potential energy does not depend on  the position and orientation of the ligand relative to the receptor), and $\langle \ldots \rangle_0$ represents an ensemble average in the uncoupled ensemble. Finally, note that $\Omega = 8 \pi^2$ when the binding pose indicator function does not depend on the orientation of the ligand and Eq.~(\ref{eq:DG0-binding-constant-def-average}) simplifies to
\begin{equation}\label{eq:DG0-binding-constant-def-average-noOmega}
K_b = C^\circ V_{\rm site} \langle e^{-\beta \Delta \Psi}  \rangle_0 
\end{equation}
which, expressed in free energy units, yields
\begin{eqnarray}\label{eq:DG0-def-Vsite}
  \Delta G^\circ_b &=&  - k_B T \ln K_b = - k_B T \ln C^\circ V_{\rm site} - k_B T \ln \langle e^{-\beta \Delta \Psi}  \rangle_0 \nonumber \\
{\rm \ }  &=& \Delta G^\circ_{b,{\rm ideal}} + \Delta G_{b,{\rm exc.}}
\end{eqnarray}

The term $\Delta G^\circ_{b,{\rm ideal}} = - k_B T \ln C^\circ V_{\rm site}$ in Eq.~(\ref{eq:DG0-def-Vsite}) is interpreted as the \emph{ideal} component of the standard binding free energy, that is the binding free energy that would be measured in the absence of ligand-receptor interactions ($\Delta \Psi = 0$) and when the ligand's concentration is $C^\circ$. The ideal term is responsible for the dependence of the standard binding free energy on the standard state concentration. The arguably inappropriate term ``standard state correction'' is sometimes used in the literature to refer to $\Delta G^\circ_{b,{\rm ideal}}$. As seen above, the ideal term is a fundamental aspect of the statistical mechanics theory of molecular binding rather than a mere correction to an inexact formulation. 

Conversely, the term $\Delta G_{b,{\rm exc.}} = - k_B T \ln \langle e^{-\beta \Delta \Psi}  \rangle_0 $ is the \emph{excess} component of the standard free energy of binding, which is the term that depends on intermolecular interactions and the specific chemical composition of the system. The excess component is the target of the alchemical molecular simulations discussed here, in contrast to the ideal term that is generally evaluated analytically~\cite{boresch2003absolute}.
\end{comment}

<<<<<<< HEAD
=======
\paragraph{Handling the standard state in free energy calculations.} \label{sec:ABFE-standard-state}
>>>>>>> 144a76c7
As discussed in Sections \ref{sec:theory-solvation} and \ref{sec:theory-partitioning}, the handling of the standard state in solvation and solvent partitioning free energy calculations is typically straightforward. Eq.~(\ref{eq:DG0-solvation-def}) identifies the ideal and excess components of the standard solvation free energy in terms of the standard gas pressure $P^\circ$, standard solution concentration $C^\circ$, and ensemble averages typically evaluated by alchemical free energy simulations. These relations provide simple recipes to relate computational estimates to experimental values obtained under different conditions. Moreover, typical experimental reporters (Henry's constants and partitioning coefficients) directly probe the excess term calculated by molecular simulations, which is independent of the standard state.

As discussed above, the situation for binding is more complex and requires special care. The first important aspect is that binding free energy calculations must be performed with binding site restraints that implement the binding site indicator function $I(\zeta)$ by forcing the ligand to occupy the binding site even when it is decoupled from the receptor. Doing otherwise would fail to specify the bound macrostate of the complex and return undefined binding free energy estimates. However, in practice, calculations lacking binding site restraints often return reliable binding free energy estimates due to the kinetic trapping of the ligand in the binding site region during the relatively short molecular dynamics sampling typical of alchemical binding free energy simulations. Nevertheless, longer calculations could display persistent drift of the estimate as new regions of conformational space are sampled. A more serious consequence of neglecting binding site restraints is the possibility of the ligand leaving the binding site when it is not coupled to the receptor. Such occurrence indicates a serious violation of the theory. Alchemical binding free energy simulations where the ligand leaves the binding site are not set up correctly and can return grossly inaccurate binding free energy estimates.

Because it is a discontinuous function of the position and orientation of the ligand relative to the receptor, molecular dynamics implementations often approximate the indicator function by means of flat-bottom restraints~\cite{chen2007can, wu2021alchemical} (see below). Harmonic restraints are not as suitable in this respect because they favor a specific microstate at the bottom of the harmonic potential rather than specifying a region of conformational space.

Note that the ideal binding free energy term $\Delta G^\circ_{b,{\rm ideal}}$ in Eq.~(\ref{eq:DG0-def-Vsite}) is independent of the chemical nature of the binding partners, and it is the same for all complexes sharing binding site definitions. The latter is why the ideal term cancels out when taking the difference of absolute binding free energies when estimating relative binding free energies (RBFEs). However, while it does not appear explicitly in its definition in Eq.~(\ref{eq:DG0-def-Vsite}), the excess component of the binding free energy $\Delta G_{b,{\rm exc.}}$ depends implicitly on the definition of the binding site through the ensemble average in the uncoupled ensemble, which includes only ``bound'' configurations according to the definition of the indicator function $I(\zeta)$. Varying the binding site definition affects both the ideal and excess binding free energy terms such that their sum (the standard binding free energy) is often only weakly dependent on the binding site definition~\cite{gilson1997statisticalthermodynamic,gallicchio2011recent}. Conversely, great care should be exercised when comparing calculated excess binding free energy values corresponding to different binding site definitions. Similarly, the outcome of a binding free energy calculation conducted without a binding site definition, i.e.\ without binding site restraints, is, in principle, undefined. The latter is also true for relative binding free energies because while the ideal term cancels out, the difference in excess binding free energies depends on the binding pose definition. 



\paragraph{Several choices of restraints are possible in binding free energy calculations.}
A variety of restraint types are commonly used in alchemical binding free energy calculations. Before going into their characteristics, we must acknowledge an important and often unrecognized distinction between the binding site restraints corresponding to the indicator function $I(\zeta)$ necessary for the implementation of the theory and optional auxiliary restraints and biasing potentials sometimes used to speed up the convergence of free energy calculations. Binding site restraints are an integral part of the molecular complex definition and are typically maintained throughout the alchemical process. In particular, they must be present unchanged at the unbound and bound states. In contrast, unless thermodynamic reweighting is applied in post-processing, auxiliary restraints cannot be present at the endstates to avoid affecting their free energies. Hence, typically the free energy cost of turning them on is computed at the uncoupled state, and the free energy gain of releasing them is calculated near the bound state. In the alchemical binding free energy literature, often harmonic restraint potentials imposed in an initial stage and removed in a final stage are described as implementing binding sites restraints. However, because they utilize harmonic potentials that cannot correctly describe the binding pose macrostate (see above) and because they are turned on and then off, these are instead auxiliary restraints introduced to enhance convergence without affecting, in principle, binding free energy estimates.

Binding site restraints implement the $I(\zeta)$ indicator function. They, therefore, can depend at most on the six rigid-body external coordinates of the ligand governing the position and orientation of the ligand relative to the receptor. Any other choice would affect the intramolecular conformational distribution of the ligand or the receptor and would  bias the binding free energy estimate. The external degrees of freedom introduced by Boresch et al.~\cite{boresch2003absolute,leitgeb2005alchemical} are a popular choice. The Boresch coordinates, as well as other similar approaches, involve selecting anchor atoms of the receptor and the ligand. In principle, the choice of anchor atoms is arbitrary, provided adequate simulation time is available, and as long as it leads to similar binding pose definitions. However, practical considerations may be important. For example, some choices of Boresch-style anchor atoms can be numerically unstable. Additionally, anchor atoms should likely be placed in a part of the molecule that defines the binding orientation well rather than in a floppy, solvent-exposed tail. Several automated methods have been proposed to select anchor points for Boresch restraints, which typically involve analysing a simulation of the fully-interacting receptor-ligand complex~\cite{alibay2022evaluating, alibay2021mdrestraintsgenerator, baumann2023broadening, chen2023enhancing, hedges2023suite, wu2025optimizing}.

As discussed above, binding site restraints are commonly implemented using quadratic flat-bottom restraints, which impose a restoring harmonic  force similar to harmonic potentials but only if the ligand leaves a specific region~\cite{chen2007can}. Often, binding site restraints do not limit the rotational degrees of freedom of the ligand, and the corresponding standard state term is zero; see Eq.~(\ref{eq:DG0-def-Vsite}). However, it might be challenging to fully explore the bound macrostate at all alchemical states when it is only limited by receptor-ligand positional restraints. As further discussed below, auxiliary restraints are particularly helpful in the latter circumstance to limit the extent of conformational sampling necessary to achieve rapid convergence of binding free energy estimates.

Most current binding free energy workflows do not use binding site restraints present at all stages of the simulation and implicitly assume that $V_{\rm site}$ in Eq.~(\ref{eq:Vsite-def}) is the volume of the simulation box $V$. In the absence of binding site restraints, only the protein-ligand interactions prevent the ligand from slipping out from the binding site and wandering throughout the simulation box within the simulation time frame. However, observations of ligands leaving the binding site become more likely as simulation times increase, especially when analyzing weak binders and non-binders (see below). Moreover, there is no obstacle for the ligand to diffuse away from the binding site at the decoupled state when protein-ligand interactions are turned off.

In practice, because they often implement auxiliary restraints, binding free energy prediction workflows that omit binding site restraints rarely yield grossly erroneous predictions. Auxiliary restraints are introduced gradually as protein-ligand interactions are turned off or are introduced at the bound state when the ligand is naturally trapped in the binding site. Either way, the free energy of imposing them can be tracked while preventing the ligand from leaving the binding site at the decoupled state. Provided that the interacting ligand samples only bound configurations, i.e., it behaves as if binding site restraints were present, the current practice of not using them is likely to incur only minor or insignificant errors. 

The Boresch harmonic restraints~\cite{boresch2003absolute,baumann2023broadening} are a popular choice as auxiliary restraints because they are based on interatomic distances, bond angles, and dihedral angles degrees of freedom already implemented in molecular mechanics codes that do not interfere with intramolecular conformational distributions. Moreover, the free energy of releasing Boresch restraints within the simulation box volume $V$ is easily computed analytically~\cite{boresch2003absolute, boresch2024analytical}.

By reducing the conformational space to be sampled, auxiliary restraints are often crucial for obtaining converged binding free energy estimates, even when binding site restraints are employed.
Auxiliary restraints take a variety of forms, such as distance restraints between the ligand and the protein~\cite{mobley2006use,clark2023comparison} as well as flat-bottom restraints. The choice of degrees of freedom and restraining potentials for auxiliary restraints is not as restrictive as for those for binding site restraints, provided that the free energy terms of restraining collective variables that couple protein and ligand degrees of freedom are adequately accounted for to avoid serious systematic errors~\cite{clark2023comparison}.
For example, the overall ligand RMSD has been used~\cite{woo2005calculation} for this purpose. Auxiliary restraints are designed to reduce the amount of conformational sampling at intermediate $\vec{\lambda}$ values. However, more computational effort is required to compute the free energy when the restraints are turned on and off. Additionally, such restraints can limit the exploration of alternative binding modes. This restriction may be undesirable when using Hamiltonian $\lambda$ exchange or expanded ensemble techniques where allowing the ligand to exchange binding modes when it is non-interacting could provide sampling benefits~\cite{wang2013identifying}.
More specifically, flat-bottom restraints allow a ligand to explore multiple binding sites, and harmonic restraints allow the exploration of multiple binding modes within a site, while Boresch restraints only allow a single binding mode within a single site.
See additional discussion of the possibility of multiple binding modes in Sec.~\ref{sec:multiple_binding_modes} below.

Recently, degrees of freedom for binding site and auxiliary potentials based on larger sets of atomic positions of the receptor and ligand have been put forward.
Fu et al. suggested restraining the six relative rigid-body degrees of freedom derived by finding the rotation of the ligand, which minimises the RMSD to a reference structure of the receptor-ligand complex (after accounting for rotation and translation of the receptor)~\cite{fu2017new}. Salari et al. proposed restraining the ``distance-from-bound-configuration'' (DBC) variable, which is the RMSD of ligand coordinates in the frame of reference of the binding site~\cite{salari2018streamlined, ebrahimi2022symmetry}. DBC may allow the binding pose to be closely preserved as the ligand intermolecular interactions are removed, but has the disadvantage of coupling the internal and relative external degrees of freedom of the receptor and ligand, making them unsuitable for describing the binding site macrostate and the corresponding standard state terms. However, these restraints are practical as auxiliary restraints when additional steps are used to introduce and release them. Moreover, because they are based on flat-bottom potentials encompassing the desired binding poses, the free energy of releasing them in the bound state can be safely neglected in most cases. The restraint schemes discussed here are implemented in open-source workflows~\cite{fu2021bfee2, fu2022accurate, santiago-mcrae2023computing, clark2023comparison, hedges2023suite}.

\subsection{Absolute and relative calculations deal with some of the same issues} 

\paragraph{Handling weak binders}\label{sec:weak-binders}
According to the non-covalent statistical mechanics theory of bimolecular binding (Sec.~\ref{sec:theory}), only the conformations in which the receptor and ligand form a bound complex are sampled. Determining an appropriate definition of the bound macrostate can be challenging for weakly bound ligands. For tightly bound ligands, virtually all reasonable definitions of the bound state will lead to equivalent free energies since the partition function will be dominated by a relatively limited ensemble of low-energy poses. However, this simplification breaks down for weak binders.  In fact, there might not be a perfect correspondence between the structural definition of the complex on which current alchemical models are based~\cite{gilson1997statisticalthermodynamic} (Sec.~\ref{sec:theory}) and experimental reporters~\cite{mihailescu2004theory}. For example, isothermal titration calorimetry (ITC) or surface plasmon resonance (SPR) measurements effectively define a binding state that encompasses all ligand conformations complexed with the protein, regardless of where they bind the protein. In contrast, fluorescence polarization competition assays measure binding to only a single location, where the ligand of interest displaces a competing binder. Therefore, care must be taken to ensure that a reasonable definition of the binding site is used~\cite{wang2013identifying}.

Apart from the difficulty of selecting an appropriate definition of the binding site region that relates to the experimental technique, the alchemical theory and the computational procedures are the same whether strong, weak, or non-binders are considered. The alchemical binding free energy calculation will report the binding free energy for the selected binding pose specified, for example, by the region allowed by flat-bottom binding site restraints. Changing the definition of the binding pose will yield a binding free energy for the new pose, which will generally differ from the first. 

Especially when simulating non-binders that are not tightly associated with the receptor, it is likely to observe the ligand exploring the boundaries of the allowed binding site region. In such occurrences, which can also occur when the allowed binding site region is too restrictive, and the ligand is attempting to access a lower free energy pose or when the ligand is initially docked in a high energy pose, it can be expected that the choice of the binding site restraints will have a significant effect on the binding free energy estimate. However, in practice, alchemical binding free energy models are typically employed to identify binders and optimize the affinity of strong binders. Hence, it is often not critical to quantitatively pinpoint the binding free energies of weak and non-binders, as well as their dependence on the binding site definition.

\subsubsection{Changes in net charge can be challenging/problematic.}
\label{subsec:net charge}
If the net charge of the system changes as the alchemical variable changes during the calculation, this can pose major challenges.
Specifically, finite-size effects can introduce significant charge-dependent artifacts into computed binding free energies, in part because typical schemes for long-range electrostatics, including particle mesh Ewald (PME) and reaction field, do not handle free energy contributions from such changes as they would be handled in a hypothetical macroscopic bulk solution. The outcome depends either on the size of the cutoff for reaction field methods or on the size of the simulation box when using lattice sum methods due to periodic boundary conditions~\cite{lin2014overview, ohlknecht2020correcting, rocklin2013calculating}.

Lattice summation methods (e.g. PME) effectively neutralize the simulation box by applying an implicit homogeneously distributed background counter charge~\cite{figueirido1995finite,hummer1996free}. The background charge can be interpreted as a converged distribution of counterions and may be a reasonable choice for computing hydration free energies of monovalent ions (finite size effect corrections can be applied in these cases)~\cite{hummer1996free}. In inhomogeneous systems with different dielectrics, e.g. solvated protein or lipid bilayer in a water box, assuming uniform background countercharge distribution is unphysical, as the higher countercharge density should be located in the regions of higher dielectric~\cite{hub2014pme}. This, in turn, causes significant artifacts in sampled population densities of charged molecules, i.e. errors in calculated free energy differences.

There are two main classes of approaches to address artefacts introduced by changes in net charge during alchemical free energy calculations: (1) avoiding changing the net charge altogether and (2) post-processing approaches to correct for artefacts using continuum electrostatics.
Many relative free energy planning tools have been set up to avoid changing the net charge of the systems considered, including LOMAP~\cite{liu2013lead} and Schr\"{o}dinger's FEP+~\cite{wang2015accurate}. In absolute free energy calculations, it is often difficult to avoid a change in the net charge. One way to avoid charge changes is to ensure that, as a charged ligand is removed, a charged counterion of opposite sign is also removed, or one of the same sign is inserted. This is sometimes referred to as a “co-alchemical ion” approach to deal with the required charge change. This approach is easily supported in most free energy calculating programs, as it merely involves an additional simultaneous modification.
There are special flavours of the co-alchemical ion approach, such as proposed by Gapsys et al.~\cite{gapsys2015calculation}, which uses a double-system/single-box setup. Here, the two branches of a thermodynamic cycle used in relative free energy calculations are placed in one simulation box, effectively circumventing a change in the overall net charge during a perturbation. 
Note that the co-alchemical approaches only avoid finite-size effects with lattice-sum methods such as PME.
The Alchemical Transfer approach,\cite{wu2021alchemical,azimi2022relative} discussed in Section \ref{subsec:formulations-abfe-rbfe}, is naturally free of charge-changing artefacts because it encodes alchemical binding processes by coordinate transformations that conserve the system's net charge.

Charge-change correction schemes have been explored and offer potentially viable solutions for the problem~\cite{mey2018impact}, where artifacts introduced by finite-size effects are corrected a posteriori from Poisson-Boltzmann calculations ~\cite{chen2018accurate, ohlknecht2020correcting, rocklin2013calculating,Reif2014chargecorrection}. However, application of such corrections is typically inconvenient and computationally demanding. High grid resolutions for the Poisson-Boltzmann calculations are required to avoid numerical artifacts, and it may be necessary to average over multiple representative configurations to obtain reliable results. Furthermore, they rely on continuum electrostatic models, which cannot fully capture phenomena arising from discrete solvent effects. These effects can be quantified in the orientational-disorder limit such that analytical correction terms for this effect exist for solvent models with a single van der Waals interaction site. Readers interested in these conceptual and technical limitations are referred to detailed analyses by Hünenberger and co-workers~\cite{kastenholz2006solvfe, rocklin2013calculating}.
Alternatively, Reif and Oostenbrink demonstrated in a proof-of-concept study that on-the-fly corrections to the physical forces can be effectively used to eliminate finite-size and approximate electrostatic artifacts~\cite{Reif2015onthefly}.

Petrov et al.~\cite{Petrov2024guidelines} investigated the box-size dependencies of alchemical free energy calculations using PME together with the co-alchemical ion approach. They concluded that in neutral simulation boxes with a minimal distance to the box wall larger than 1 nm, finite-size artifacts could be made negligible. The following recommendations should be followed to minimize finite-size artifacts, when using lattice-sum electrostatics: (a) setup of free energy calculations such that there is no net charge change whenever possible, (b) ensuring an overall neutral simulation box, (c) use of a sufficiently large distance between the solute and the box wall, at least 1 nm, and (d) use of salt if possible to screen finite-size periodicity artifacts~\cite{chen2018accurate}. In cases where these recommendations are not practical for specific applications, such as small simulation boxes or when reaction field methods are preferred, charge-change corrections may be applied to reduce artifacts. Though both post-processing corrections and the co-alchemical ion approach come at a cost of increased uncertainties. The Poisson-Boltzmann calculations are approximate due to finite-grid sizes and are applied only to a subset of the ensemble. Co-alchemical ion approaches introduce additional degrees of freedom and increase sampling requirements.

\subsubsection{Handling poorly sampled water networks}
The location of any water molecules within the binding site of interest must be determined prior to carrying out a free energy calculation. Experimental structures, such as those determined by X-ray crystallography and cryo-EM, are often sufficient for this, provided the resolution is good enough. However, we recommend using grand canonical sampling methods\cite{melling2023enhanced, samways2020grand} as a means of verifying the experimental water placement and determining any potential differences owing to the classical forcefield used. Many other water placement methods are available, all varying in their methodology, computational cost and accuracy. Details of these methods can be found in the publication from Samways et al.\cite{samways2021water}.

In relative binding free energy calculations, if the hydration patterns differ between the two ligand endpoints then careful consideration will need to be given to the adaptation of the water network during the free energy calculation. We recommend performing the free energy calculation in the conventional way, i.e. with no enhanced water sampling, to determine whether the water network can adapt to the ligand perturbation itself. This is likely to happen if the hydration site is not particularly occluded from bulk solvent and water molecules can move freely from bulk into the binding site. Similarly, performing calculations in both directions (i.e. using both endpoints as the starting structure) can aid understanding the effect of the water network on the estimated binding affinities. Replica exchange moves in lambda space, instigated from correctly equilibrated water distributions at the end points, may be sufficient to sample water distributions appropriately across a ligand perturbation.

If a conventional sampling method, such as molecular dynamics or Monte Carlo, is unable to rearrange the water network with sufficient efficacy to accommodate the perturbation, then an enhanced sampling method will be required to achieve accurate and converged results. One such approach is to include an absolute free energy calculation of the water molecule into the thermodynamic cycle\cite{ross2020enhancing, hamelberg2004standard, barillari2007classification, yu2008free, ge2022abfewat} such that the free energies of both the ligand transformation, and the decoupling of any displaced water molecules, are calculated separately and combined to achieve the total free energy change for the process. This method can be difficult to use in practice as the water molecule needs to be carefully restrained while being decoupled, and care needs to be taken to ensure water does not diffuse back into the hydration site as the water is decoupled.

Monte Carlo approaches such as the hybrid MC/MD approach proposed by Bergazin et al.\cite{bergazin2021enhancing, ben-shalom2021fast, ge2022enhancing} allow waters to move between bulk solvent and the binding site with greater frequency by proposing MC moves that translate the water molecules within a spherical region that encompasses both bulk solvent and the binding site. This avoids the difficulty of performing a decoupling calculation on the bound waters but can be time-consuming and risks computational time being wasted on move proposals that are not of interest.

Grand canonical (GC) methods propose the addition and removal of water molecules to and from a binding site in accordance with a defined chemical potential. Several implementations of GC moves being coupled to RBFE calculations exist, such as in Schrodinger's FEP+ package, introduced by Ross et al.\cite{ross2020enhancing} with moves proposed both within the binding site (to ensure the correct hydration pattern) and also within bulk solvent (to enhance the sampling of the bulk density). A cavity-bias technique was used for the binding site moves. Grand canonical alchemical perturbation (GCAP)\cite{brucemacdonald2018ligand} is also available in ProtoMS\cite{woods2018protoms}, whereby 2-dimensional titrations are performed in both lambda and chemical potential space. However, given ProtoMS only allows MC sampling to be performed, the configurational sampling of the protein is restricted.

More recently, an OpenMM-based implementation allows for GC moves to be carried out during both equilibrium and nonequilibrium (NES) RBFE calculations\cite{melling2025developing}. These moves are performed in the form of grand canonical nonequilibrium candidate Monte Carlo (GCNCMC) moves\cite{melling2023enhanced} and are run during the equilibration phase at each lambda window in the case of equilibrium FEP calculations, or during the nonequilibrium switch in the NES calculations.

Although often water sampling is less of an issue in ABFE calculations, handling changes to water networks in buried pockets during ligand coupling/decoupling can be addressed in a similar fashion to RBFEs with grand canonical methods.

% in ABFE calculations is less established, although in principle, the same rules apply. When conventional sampling of water is insufficient such that water does not efficiently bind during ligand decoupling, performing extra ABFE calculations for the removal or addition of water molecules to the thermodynamic cycle is one way of ensuring the contribution of these solvent effects is captured. Performing grand canonical water moves along side a more traditional ABFE calculation of a ligand will ensure that any changes to binding pocket hydration states are sampled \textit{in situ}.

Employing the techniques described above with care should allow the water network to adapt during the perturbation of the ligand, ensuring more accurate and converged affinity estimations that are independent of the starting configuration and direction in which the calculation is performed.

\subsubsection{The importance of the alchemical pathway
\label{sec:important_path}}
\begin{figure}
    \includegraphics[width=0.95\linewidth]{figures/fig7_what_is_lam/Figure.pdf}
    \caption{Alchemical intermediates are created by making the potential energy depend on an additional variable $\vec{\lambda}$ that interpolates between the chemical endpoints. In (\textbf{A}), at $\vec{\lambda}=0$ the molecule is a fully interacting phenol and at $\vec{\lambda}=1$,  a fully interacting benzene. (\textbf{B}) shows an illustration of the probability distribution of the potential energies as the switching function takes values of $\vec{\lambda}=0$ to $\vec{\lambda}=1$. Intermediates states are required for a sufficient overlap in potential energies to estimate a free energy difference between $\vec{\lambda}=0$ and $\vec{\lambda}=1$.
    Soft-core potentials provide one of the most efficient families of intermediate pathways, with a $\vec{\lambda}$ dependence. In (\textbf{C}) the potential energy surface is coloured according to $\vec{\lambda}$ with blue being $\vec{\lambda}=0$ and $\vec{\lambda}=1$ orange. In (\textbf{D}) the potential is coloured according to the potential energy. Note how as $\vec{\lambda}$ approaches 0, the energy smoothly approaches zero at all $r$, a necessary requirement for efficient and stable calculations.  }
    \label{fig:fig_what_is_lambda}
\end{figure}

Both absolute and relative calculations must choose an alchemical pathway connecting initial and final states. In principle, because of the path independence of the free energy, any arbitrary pathway will give the correct free energy change, but the choice of pathway will greatly affect the efficiency of the calculations. Some choices are particularly crucial---for example, transformations involving insertions or deletions of atoms should employ a soft-core potential path for Lennard-Jones or other interactions with repulsive interactions that go to infinite energy at small radius~\cite{beutler1994avoiding, beutler1994molecular,gapsys2012new}.

The key consideration for choosing alchemical pathways is that the intermediate states that a given pathway produces should sample configurational ensembles that change as slowly as possible as $\vec{\lambda}$ changes, while still managing to go from the initial state to the final state as $\vec{\lambda}$ goes from 0 to 1.

Another way of stating this is that intermediate states should sample molecular configurations that are as similar as possible to their neighboring states. The more similar the configurations are between intermediate states, the lower the statistical uncertainty is in the estimate of free energy between intervals. This can be proven directly from the BAR and MBAR formulas~\cite{bennett1976efficient,klimovich2015guidelines}, though the exact same principles apply for TI. For a 'good' path to work and give a sequence of states with maximally similar configurations, sufficient similarity in potential energies is required. Fig.~\ref{fig:fig_what_is_lambda}\textbf{A} and \textbf{B} illustrate this. Fig.~\ref{fig:fig_what_is_lambda}\textbf{A} shows in a pictorial way a soft-core potential can be applied across different $\vec{\lambda}$s. Fig.~\ref{fig:fig_what_is_lambda}\textbf{B} illustrates the potential energy distributions at the different $\vec{\lambda}$ intermediates, with sufficient overlap between neighboring $\vec{\lambda}$ states to ensure that reweighting estimators such as MBAR can be used for analysis (see Sec.~\ref{subsec:estimators}). The actual transformation is best handled with soft-core potentials of the form shown in Fig.~\ref{fig:fig_what_is_lambda} \textbf{C} and \textbf{B}, with more details given below. 

So what are the options to adjust the potentials between the two end states based on $\vec{\lambda}$? The simplest possible alchemical pathway is a \textit{linear} pathway:
\begin{equation}
U(\vec{q},\vec{\lambda}) = (1-\vec{\lambda}) U_0(\vec{q}) + \vec{\lambda}U_1(\vec{q}) \end{equation},

so-called because the dependence on $\vec{\lambda}$ is linear. This clearly satisfies the basic requirement that it gives the initial endpoint potential energy $U_0(\vec{q})$ when $\vec{\lambda}=0$ and final endpoint energy $U_1(\vec{q})$ when $\vec{\lambda}=1$. 

For many energy terms this is a very good approach, \textit{as long as a repulsive core remains on}. For example, it can be shown that if van der Waals repulsions are left on, then the linear approach is very nearly the optimal path possible for changing, removing, or inserting the electrostatic energy terms, with the alchemical path being within about 10--20\% of the minimum possible uncertainty~\cite{naden2015linear} for a fixed amount of simulation time, as well as being nearly optimally efficient for van der Waals attractive terms with repulsion terms turned on~\cite{naden2014linear}. Although we are not aware of any quantitative tests for dipolar or higher multipole terms, theoretically it should behave equally well for those systems.

However, this approach ends up being terrible for removing or adding repulsive potentials that go to infinity quickly at or near the origin. One way to look at this is to examine how low $\vec{\lambda}$ values must go to reduce the energy at $0.5\sigma$ (the atomic size parameter) down to 1 $k_BT$, where thermal fluctuations make it possible for other atomic sites to penetrate routinely that deep. Assume we are trying to go from a particle being present, and desire to make it disappear alchemically. If the repulsive terms are of the form $\epsilon(\frac{\sigma}{r})^{12}$, and if $\epsilon$ is 1 $k_BT$ at the temperature of interest, and we start with the particle present, we may solve for $(1-\vec{\lambda})(1 k_B T)\left(\frac{\sigma}{0.5\sigma}\right)^{12} = 1 k_B T$. This yields $\vec{\lambda} = 1-2^{-12} \sim 0.999976$. At this point,  we have gone virtually all the way to the end of the transformation, but there is still an impenetrable post in the middle of our simulation! This is not very much like the desired final state of no interactions between the particle and its environment. We can play around with a few ways of modifying this, like simulating many more intermediate states near $\vec{\lambda}=1$. However, various analyses have shown that this is not a very good strategy~\cite{pham2011identifying, beutler1994avoiding, zacharias1994separationshifted, blondel2004ensemble, gapsys2012new}.

What we need instead is a function that smoothly gets rid of this infinity. A large number of schemes have been tried~\cite{beutler1994avoiding, zacharias1994separationshifted, blondel2004ensemble, pham2011identifying, pham2012optimal, naden2014linear, donnini2005incorporating}, but the most common strategy that appears to be the best practice is to use a "soft-core" potential, of the form:

\begin{equation}
    U(\vec{r_{ij}},\vec{\lambda}) = 4\epsilon_{ij} \vec{\lambda} \left(\frac{1}{(\alpha(1-\vec{\lambda}) + (r_{ij}/\sigma_{ij})^6)^2} -  \frac{1}{\alpha(1-\vec{\lambda}) + (r_{ij}/\sigma_{ij})^6}\right)
    \label{eq:softcore},
\end{equation}

where $r_{ij}$ is the distance between two particles $i$ and $j$, $\epsilon_{ij}$ and $\sigma_{ij}$ are the Lennard-Jones parameters corresponding to the interaction between particles $i$ and $j$, and $\alpha$ is a constant. In particular, $\alpha=0.5$ is statistically optimal for the specific functional form shown above. This functional form has exactly the property we are looking for: it recovers the Lennard-Jones potential when $\vec{\lambda}=1$, and the at other endpoint ($\vec{\lambda}=0$), it is exactly zero for all $r_{ij}$ everywhere, and as $\vec{\lambda}$ goes to zero, the $\alpha(1-\vec{\lambda})$ term lowers the infinite energy in the core. There are several different variants of the same functional form~\cite{zacharias1994separationshifted, beutler1994avoiding,pham2011identifying,Lee_JChemTheoryComput_2020_v16_p5512,Tsai_JChemTheoryComput_2023_v19_p640}, but the one given in eq.~\ref{eq:softcore} is easy to understand and implement and fairly numerically stable. This functional form is shown in \textbf{C} and \textbf{D} of Fig.~\ref{fig:fig_what_is_lambda}.

It has been shown that more complicated forms are not significantly more efficient than eq.~\ref{eq:softcore}~\cite{pham2012optimal}. We therefore recommend using the soft-core potential given in eq.~\ref{eq:softcore}, unless there is a compelling reason otherwise. Using a similar equation to eq.~\ref{eq:softcore} may be acceptable in most circumstances if that is what is supported in your chosen software. However, if you are inserting or removing entire atomic sites, we heavily recommend against using the linear approach; it will be very difficult to get correct or converged results. 

So far in this section, we have discussed optimal ways of disappearing or appearing Lennard-Jones interaction sites and turning on and off electrostatics terms. What about performing both transformations at the same time? We cannot turn off the electrostatics linearly at the same time we turn off the Lennard-Jones terms, as it would leave infinitely large attractive and repulsive electrostatic terms "bare" at small $\vec{\lambda}$, resulting in the simulation crashing. It \textit{is} possible to apply the same soft-core approach to the Coulomb interaction as to the van der Waals interaction, and this is indeed done in a number of implementations. In this case, it is important that the Coulomb interaction is softened as rapidly or more rapidly than the Lennard-Jones interaction to avoid charge penetration issues into the repulsive core, which  can be tricky to ensure for multiple types of perturbations simultaneously~\cite{steinbrecher2011softcore}. 

A safe but potentially more computationally expensive approach is to perform the transformations in sequence; first, turning off all electrostatics for atoms that must be removed, inserting and removing Lennard-Jones sites (both the insertion and removal can be done simultaneously), and then turning electrostatics for the introduced particles on. Again, if there are no removals or additions to atomic sites, then it is reasonable to change the interactions in the first and third steps  linearly. 

Other issues, such as whether absolute calculations should retain or remove intramolecular non-bonded interactions
through either annihilation~\cite{hermans1997inclusion, mann2000modeling, boresch2003absolute, wang2006absolute, mobley2006use} or decoupling~\cite{fujitani2005direct, mobley2006use}, must be considered. Reasonable efficiency can be often obtained with either choice even if some are somewhat better or worse than others, and there is no consensus on which is better in most given situations. Our recommendation is to leave the intramolecular interactions on during the transformation for simplicity if there are no other known issues with this approach. The key feature of the simulation to watch out for is whether the total potential energy, and therefore the intermediate ensembles sampled, changes smoothly from beginning to end. Problems of discontinuous changes of the potential energy can be diagnosed by noticing lack of configuration space overlap between different simulations (see Sec.~\ref{sec:are-they-good}).

Relative calculations introduce additional choices, such as the order in which to modify nonbonded interactions.
A common process in single topology relative calculations is, as noted above, to first remove electrostatic interactions of any atoms which will be deleted, then modify other non-bonded interactions, then restore electrostatic interactions of any atoms which are being inserted. Although this is a simpler path to understand cognitively and can take advantage of the soft-core potential from Eq.~\ref{eq:softcore}, this can lead to more intermediate steps and thus be more computationally expensive.
Other schemes, such as simultaneously changing electrostatic and Lennard-Jones interactions with electrostatic soft-core potentials~\cite{steinbrecher2007nonlinear}, as already discussed above, may be implemented with fewer intermediate states but could require fine-tuning of electrostatic and Lennard-Jones soft-core parameters to avoid numerical instabilities~\cite{Tsai_JChemTheoryComput_2023_v19_p640}. 
At the time of writing, there has not been conclusive evidence to suggest the separate or simultaneous approach is in general better than the other, all factors considered, so discretion should be left up to the user as to what is viable from both hardware resources, and what the simulation software supports.

The pathway implemented for the Alchemical Transfer Method (ATM)~\cite{pal2019perturbation,khuttan2021alchemical,wu2021alchemical,azimi2022relative} is an example of an alternative alchemical formulation for binding that does not require soft-core pair potentials and the splitting of electrostatic and non-electrostatic contributions. ATM employs an optimized softplus alchemical potential energy function~\cite{pal2019perturbation} and a soft-core binding energy function that smooths the variations of the perturbation energy $u(\vec{q}) = U_1(\vec{q}) - U_0(\vec{q})$ rather than each pair interaction.\cite{khuttan2021alchemical} The advantage of this approach is that it does not require modifications of the energy routines of the MD engine to implement soft-core pair potentials. Moreover, it has been shown to be applicable without electrostatic/LJ splitting to the transfer of molecules, equivalent to the disappearance and introduction of atoms in conventional single- and dual-topology methods.\cite{khuttan2021alchemical}

A key additional consideration in choosing the alchemical pathway is the choice of spacing of intermediate states.
The spacing depends to some extent on the choice of analysis method, though states should essentially be spaced equidistant in the relevant thermodynamic length~\cite{crooks2007measuring, sivak2012thermodynamic}.
For BAR/MBAR techniques this means that states should be spaced so that the statistical uncertainties between neighboring states be approximately equal~\cite{pham2012optimal, shenfeld2009minimizing}, where "approximately" is roughly within 30-50\% in magnitude. 
Some schemes to adaptively optimize the spacing of intermediate states based on initial exploratory simulations have been proposed~\cite{hayes2017adaptive}. For molecules changing in dense solvent, then the best path is roughly independent of molecule size and shape, so what works for one molecular transformation is likely to be relatively efficient for another~\cite{monroe2014converging}.

Additional approaches have attempted to find alternative pathways to improve efficiency or find paths of low thermodynamic length~\cite{naden2014linear,naden2015linear,pham2012optimal}. For example, the enveloping distribution sampling (EDS) approach, and its multiple-replica and accelerated variant, works to improve efficiency by creating a single artificial intermediate state which simultaneously samples all end state phase spaces~\cite{perthold2018accelerated,sidler2017efficient, christ2007enveloping}. When this can be done, it provides an extremely efficient way to calculate the relative free energy difference between multiple ligands from a single simulation. However, it can often fail whenever the simulation of this intermediate state ends up trapped in configurations characteristic of only one end state. Thus, successful use of EDS can require system-dependent tuning, making it difficult to implement in an automated and reliable way. However, when successful, it can be very efficient.

In our view, there is still some room for further exploration of how to best choose transformation pathways, especially for relative binding calculations or more complex molecules, as most existing studies focus on smaller molecules. As we have stressed, in principle, any pathway that connects the desired end states is rigorously correct, but as discussed above, different paths may differ dramatically in thermodynamic length and therefore efficiency. Additionally, some paths simply may not converge due to issues noted above such as those encountered without soft core potentials. However, the recommendations above are reasonable, reliable, and are likely not that much less efficient than potentially more optimal choices~\cite{naden2014linear,naden2015linear,pham2012optimal}, as the real problems with the efficiency of calculating free energies are lack of sampling of slow conformational modes, rather than the lack of efficiency of the transformations. 

It is however important to note that different packages also differ in how they handle implementation of alchemical transformations, making it difficult to give rules of thumb concerning specific efficient transformations which work equally well across simulation packages. Thus, we are hesitant to recommend best practices within specific software packages at this point in time, although any good transformation pathway will conform to the guidelines we have outlined above.

\subsubsection{The importance of configurational sampling}
\label{sec:configurational_sampling}
As mentioned previously, free energy differences estimated from alchemical calculations should be independent of the initial system conformation, given sufficient configurational sampling. In cases where the system's slowest degrees of freedom are coupled with the alchemical variable, transitioning between alchemical states can indirectly enhance configurational sampling. This effect is particularly pronounced when certain alchemical states, such as the decoupled state or loosely coupled states, lack the energy barriers often present at the fully coupled state (e.g. $\lambda=0$ in Fig. ~\ref{fig:configurational_sampling}\textbf{A}), thereby allowing the system to bypass otherwise prohibitive configurational free energy barriers. For example, in a protein-ligand unbinding process where the kinetic barrier is predominantly associated with the disruption of intermolecular interactions or the separation of binding partners, simulating different intermediate states effectively samples configurations with varying center-of-mass distances, thus mitigating the sampling issue in the configurational space. 

Conversely, when the slowest degrees of freedom in the configurational space are largely orthogonal to the alchemical variable, the system can be stuck in its initial metastable state. Such entrapment leads to discrepancies in free energy estimates from simulations initiated from different conformations. This scenario, as illustrated in Fig.~\ref{fig:configurational_sampling}\textbf{B}, is not uncommon especially in flexible systems. For example, it can arise when the free energy difference of interest needs to account for metastable states separated by torsional barriers, such as the solvation free energy of a ligand having different rotamer states, the methylation free energy of a nucleobase in a duplex ~\cite{hsu2023alchemical}, and the binding free energy that involves flexible side chains near the binding site~\cite{la2022alchemical}. Similar sampling challenges have also been reflected in several recent studies, which highlight the sensitivity of alchemical calculations to initial conformations, whether derived from crystallographic structures~\cite{suruzhon2021sensitivity, baumann2024impact} or docking protocols~\cite{cappel2020impact}. 

Similarly, Fig.~\ref{fig:configurational_sampling}\textbf{C} highlights the importance of configurational sampling in alchemical calculations, where a free energy basin spans both the alchemical and configurational coordinates, potentially trapping the system in both dimensions. This can occur, for instance, when electrostatic interactions are turned off while van der Waals interactions remain, rendering the alchemically transformed molecule a ``greasy ball''. Notably, in cases where alchemical biases/weights are applied to facilitate even alchemical sampling across states, such as in an expanded ensemble simulation~\cite{lyubartsev1992new}, scenario Fig.~\ref{fig:configurational_sampling}\textbf{C} may evolve toward scenario Fig.~\ref{fig:configurational_sampling}\textbf{B} as the alchemical free energy profile is flattened out, while the basin in the configurational direction persists. 

\begin{figure}
    % Figure to be updated
    \includegraphics[width=0.88\columnwidth]{figures/fig_configurational_sampling/FES_scenarios_path.pdf}
    \caption{\textbf{Different scenarios of free energy surfaces.} In scenario \textbf{A}, the free energy barrier present at $\lambda=0$ is absent at other $\lambda$ states, so the system can go around the barrier by alternating sampling between alchemical and configurational space, e.g. via the path shown as the dashed line. In contrast, in scenario \textbf{B}, the free energy barrier extending all alchemical states prevents the system from sampling both metastable states at $\lambda=0$. In scenario \textbf{C}, the free energy basin extending in both alchemical and configurational directions can trap the system.}
    \label{fig:configurational_sampling}
\end{figure} 

There are multiple strategies to alleviate such sampling challenges in an alchemical calculation. A straightforward but computationally expensive method is to run longer simulations with multiple replicas to increase conformational heterogeneity~\cite{suruzhon2021sensitivity}.
If using a large number of replicas these are often termed ensemble approaches and an example of such a sampling scheme is the TIES method~\cite{bhati2017} developed by Bhati et al., where a minimum of 5 to 10 replicas are recommended to make up the ensemble for RBFE and ABFE calculations respectively~\cite{bhati2022, bhati2025}.
Another approach, known as integration over parts~\cite{jayachandran2006parallelized}, involves performing separate alchemical calculations limited to a series of binding macrostates and  then computing the overall free energy difference using the free energy combination formula~\cite{gallicchio2011recent,hsu2023alchemical}, i.e., computing the negative log-sum-exp of the Boltzmann weights from each macrostate. In the integration over parts approach, restraining potentials can be used to restrict the sampling to specific macrostates~\cite{khuttan2023taming}. However, in practice, restraining potentials are sometimes omitted when the states are known to be separated by large free energy barriers and do not interconvert within the simulation time scale, such as cases like Fig.~\ref{fig:configurational_sampling}\textbf{B}.
A generally more effective strategy is to bias relevant configurational collective variables (CVs) during the alchemical simulation. This can be achieved by enhancing sampling within individual alchemical states and swapping conformations between alchemical states (preferably from states separated by large free energy barriers) via replica exchange protocols. More recently, several approaches have been proposed to simultaneously bias both configurational CV and alchemical variables, which can effectively address both scenarios Fig.~\ref{fig:configurational_sampling}\textbf{B} and \textbf{C}. Examples include alchemical metadynamics~\cite{hsu2023alchemical}, $\lambda$-ABF (adaptive biasing force)~\cite{lagardere2024lambda}, and optimized alchemical enhanced sampling (ACES)~\cite{lee2023aces}  and approaches that integrate well-tempered metadynamics~\cite{barducci2008well} with alchemical methods~\cite{zhou2025zooming, khuttan2024make}, to name a few.

Notably, detecting and addressing configurational sampling challenges in alchemical calculations remains a non-trivial task. In relative free energy calculations, large cycle closure errors are commonly used as indicators of insufficient sampling, although small errors do not necessarily imply that sampling is adequate~\cite{suruzhon2021sensitivity}. Measurement of the sensitivity of individual edges in the thermodynamic graph to the enforcement of cycle closure constraints can help to identify problematic alchemical transformations~\cite{giese2025transferability}. In other types of calculations, diagnosing sampling deficiencies typically requires prior knowledge of relevant metastable states, as well as collective variables that distinguish them. Such collective variables are often based on physical intuition, experimental insights, or preliminary computational analyses. However, optimal collective variables are rarely known \textit{a priori}, complicating the systematic detection of sampling issues. Although recent ad-hoc machine learning methods for optimal CV identification have shown promise~\cite{gokdemir2025machine, sidky2020machine, bonati2021deep} and could in principle be straightforwardly integrated into alchemical sampling protocols, systematic studies explicitly demonstrating such integration have yet to appear. Consequently, widely accepted best practices about automated diagnostic protocols capable of identifying and resolving configurational sampling bottlenecks have not yet been established. 

<<<<<<< HEAD
\paragraph{Conformational sampling can also solvation and binding free energies}
=======
\paragraph{Conformational sampling challenges can affect both solvation and binding free energies}
>>>>>>> 144a76c7
While sampling challenges are often perceived to be minor for small molecules especially in hydration free energies, however, they can still be non-trivial. Even subtle degrees of freedom such as orientations of the hydroxyl group (as in neutral carboxylic acids) or intramolecular hydrogen bonding can influence the calculated free energy difference between two environments\cite{klimovich2010predicting, lim2019assessing}. Molecules with multiple rotatable bonds, internal hydrogen bonds, or conformational flexibility may exhibit environment-dependent populations that are difficult to sample adequately within the timescale of typical molecular dynamics simulations. Typically, solvation free energies are computed as absolute transformations, meaning that as the size and flexibility of the ligand increase, the sampling burden grows and convergence of the free energy estimate becomes more challenging. In some cases, enhanced sampling techniques such as replica exchange\cite{rest2} or metadynamics\cite{hsu2023alchemical, khuttan2024make} may be beneficial, even in hydration or partition coefficient calculations.

In partition coefficient calculations, the situation becomes even more complex, as two distinct environments must be adequately sampled: typically water and a nonpolar organic solvent. These systems not only differ in their dielectric properties and hydrogen bonding behavior but may also yield different dominant solute conformers. The partition free energy is sensitive to the relative population of conformers in each environment, so it is essential to ensure that sampling in each phase is independently converged. It is also important to ensure adequate overlap in the common end states—if the solute is collapsed to two different gas-phase or non-interacting states, the thermodynamic cycle may not hold\cite{fan2021sampl7}. Some studies have employed restrained or confining potentials to prevent solutes from drifting to the interface (especially when using periodic systems with both phases present), while others model each phase separately and compute the free energy difference via thermodynamic cycles\cite{turchi2019,bannan2016,petris2021}.

These challenges are magnified in binding free energy calculations, where sampling all relevant conformations within reasonable timescales becomes even more difficult.

\subsubsection{What $\lambda$-sampling schemes are available?}
\label{sec:sampling_schemes}
Though all alchemical simulations must sample from multiple $\vec{\lambda}$ states, different approaches can be used to achieve this. Fig.~\ref{fig:fig_sampling_scheme} illustrates the four most common schemes. The simplest approach involves running an independent simulation at each of the predefined $\vec{\lambda}$ values (see Fig.~\ref{fig:fig_sampling_scheme}\textbf{A}). This type of scheme is currently used for some AMBER TI calculations~\cite{song2019using} and for Sire as implemented in BioSimSpace~\cite{hedges2019biosimspace}. However, if these simulations can be run simultaneously with communication between them, a simple extension allows mixing between these replicas. In this approach, the simulation at each $\vec{\lambda}$ can undergo periodic exchanges with neighboring $\vec{\lambda}$ values. This form of replica exchange, called Hamiltonian replica exchange, is based on ideas developed from Monte Carlo simulations of spin glasses by Swendsen and Wang~\cite{swendsen1986replica}. With the Metropolis-Hastings acceptance criterion for exchanges, the generated ensemble of all replicas still samples from the Boltzmann distribution for each replica. This approach has been used in many different contexts for molecular simulations~\cite{sugita2000multidimensional,sugita1999replicaexchange, woods2003development, jiang2010free}. The basic idea of the replica exchange scheme is shown in Fig.~\ref{fig:fig_sampling_scheme}\textbf{B}. It is supported in various software packages that provide alchemical implementations, such as GROMACS~\cite{aldeghi2015accurate}, GROMOS~\cite{hritz2008hamiltonian,hritz2007optimization},
AMBER~\cite{Lee_JChemInfModel_2020_v60_p5595}, FEP+~\cite{wang2015accurate}, NAMD~\cite{jiang2019computing}, and OpenMM~\cite{rufa2020chemical,azimi2022relative}.
A specific variant of Hamiltonian replica exchange is FEP/REST2~\cite{rest2, feprest} that involves ``heating'' a small portion of the protein-ligand system to enhance the sampling within the binding pocket. It has been promoted as a great way to enhance sampling and is employed by default in Schr\"{o}dinger's FEP+ package. However, it should be noted that several studies have questioned its reliability and reported that it degrades the quality of free energy predictions as compared to those based on standard MD simulations without any enhanced sampling~\cite{wan2020fep+, bhati2022}. Therefore, a blind application of this sampling scheme is not recommended and it must be used with caution if at all. A variant of this method that overcomes some of the reported issues with FEP/REST2 is called alchemical enhanced sampling (ACES)~\cite{lee2023aces}. ACES creates localized targeted "enhanced sampling states" that are connected to the real state end-points through HREMD.  The method leverages the dual topology framework to produce a concerted “counter-diffusion” of alchemical states that leads to minimal rearrangement of the environment along the alchemical path~\cite{York_ACSPhysChemAu_2023_v3_p478}. The computational overhead of the method is negligible relative to more conventional alchemical free energy simulations with HREMD.

A third approach borrows ideas from simulated tempering~\cite{marinari1992simulated}. In this scheme a single replica rapidly explores all of $\vec{\lambda}$ space by working out optimal weights that allow switching between different intermediate $\vec{\lambda}$ values, as seen in Fig.~\ref{fig:fig_sampling_scheme}\textbf{C} . This approach is also referred to as self-adjusted mixture sampling~\cite{lyubartsev1992new, li2007simulated, tan2017optimally} and while promising, has so far only been supported in OpenMM Tools~\cite{andrearizzi2019choderalab} and GROMACS.  Although this approach allows multiple states to be simulated in a single simulation, the weights do not always converge to the proper equilibrium distribution, and care must be taken that the final results are converged. 

The non-equilibrium (NEQ) switching (Fig.~\ref{fig:fig_sampling_scheme}\textbf{D}) approach makes use of short out-of-equilibrium simulations~\cite{aldeghi2018accurate}. In this protocol, only end state $\vec{\lambda}$ replicas ($\vec{\lambda}$=0, $\vec{\lambda}=1$) are simulated at equilibrium; intermediate information is generated from non-equilibrium simulations that rapidly transition between end states. 
Over the course of each transition, Hamiltonian derivative with respect to $\lambda$ is recorded; subsequently the curves are integrated to yield work distributions for the forward and reverse processes. Crooks Fluctuation Theorem~\cite{crooks1999entropy} allows estimating free energy difference between the end states from the generated work distributions.~\cite{shirts2003equilibrium}

The NEQ approaches offer some advantages over the equilibrium sampling based methods. For example, the NEQ protocol allows equilibrium simulations of each end-state to be performed independently without pre-defining a ligand network: the transitions between the ligands can be generated afterwards. This eliminates the redundant equilibrium sampling if one end state is present in multiple perturbations. Equilibrium sampling based approaches would require sampling the central ligand for each edge, while NEQ would sample it once and connect to the other ligands afterwards. The NEQ protocol also provides a simple way to combine different structures in free energy calculations, e.g. simulations in states at $\lambda=0$ and $\lambda=1$ may be initialized with the independently generated ligand coordinates. Another example would be using true apo and holo protein structures as the end states to initialize simulations for absolute binding free energy calculations. 
Bhati \textit{et al.} recently published two studies directly comparing the equilibrium (EQ) and NEQ approaches at unprecedented scales for both RBFE and ABFE calculations using their ensemble simulation-based TIES method~\cite{wan2023eqvsneq, bhati2025}. Further, they systematically studied the effect of various parameters involved in setting up calculations for both approaches and recommended optimal protocols in each case for industrial applications. They highlighted several limitations of the NEQ approach that should be accounted for while performing such calculations to ensure reliability of predictions.

The non-equilibrium approach is available in GROMACS and Amber. A closely related method, termed non-equilibrium cycling, is available in OpenMM. Among the commercial packages, it is implemented in OpenEye's Orion{\textregistered}~\cite{sorensen2024orion} platform.
%A schematic of this approach is shown in Fig.~\ref{fig:fig_sampling_scheme}\textbf{D}. 

\begin{figure}
    \includegraphics[width=0.88\columnwidth]{figures/fig8_sampl_scheme/Figure.pdf}
    \caption{\textbf{Four most common sampling strategies.} (\textbf{A}): Multiple replicas in parallel at different lambda states. Each arrow symbolises an independent $\vec{\lambda}$ simulation. (\textbf{B}): Hamiltonian replica exchange scheme. Each arrow represents a short simulation interval before an exchange through Metropolis Hastings acceptance (dice) is attempted. A tick means an accepted exchange, a cross a rejected exchange. (\textbf{C}): Single replica scheme sampling from all $\vec{\lambda}$ states. After a short simulation time symbolised by the arrow, the lambda-state is attempted to change until all N lambda states will be sampled. (\textbf{D}): Non-equilibrium sampling scheme, where two equilibrium simulations at the end states are run as indicated by the blue and pink arrow. Non-equilibrium simulations are attempted at intervals to switch between the two end states.}
    \label{fig:fig_sampling_scheme}
\end{figure} 

%Currently, we recommend using Hamiltonian replica exchange type sampling schemes (Fig.~\ref{fig:fig_sampling_scheme} \textbf{B}). If these are not available in the code of choice, running independent simulations at different $\vec{\lambda}$ values can be acceptable, especially when configurational sampling is fast (Fig.~\ref{fig:fig_sampling_scheme} \textbf{A}). Single replica schemes and non-equilibrium schemes are not as established yet because of potential failure modes, but are very promising for use in the near future. 
%Further, ensemble simulations are recommended irrespective of the choice of sampling scheme to ensure reliability of results~\cite{bhati2018, bhati2019, wan2020fep+, wade2022, wan2021uq, bhati2025, wan2023eqvsneq}.


\subsubsection{How long should I run my simulation for and what information should be saved?}
\label{sec:sim_length_information_kept}
Before launching alchemical free energy calculations it is wise to consider how convergence and completion will be assessed. Different conditions on when to stop alchemical free energy calculations should be determined, and this may require several iterative checks and therefore modifications to the calculation protocol.
One useful metric to use for termination is the expected or desired uncertainty of a desired free energy estimate, though care must be exercised should the uncertainty estimate prove unreliable.
In particular, if the rate of change in the free energy estimate is significant when this condition is met, the simulation may not be locally converged, and more sampling may be necessary to determine a stable free energy estimate which is no longer changing significantly over time. 
A few studies reported systematic variation of simulation lengths using ensemble simulations over an extended range to provide recommendations on appropriate values applicable for most protein-ligand systems. The authors suggest using 4 ns and 10 ns for RBFE~\cite{bhati2017, bhati2022, wan2023eqvsneq} and ABFE~\cite{bhati2025} calculations respectively. These values may be used as a general guideline in cases where the goal is to determine binding affinity for a given starting structure. However, these guidelines do not hold if one is interested in studying the kinetics and/or the starting structure available is not representative of the equilibrium structure.

However, this is not the only metric which can or should be used, as the uncertainty only captures the information about the sampled phase space, not necessarily the entirety of the phase space.  
For example, convergence of relative free energy calculations in predictive simulations where the entire phase space is not known in advance requires sampling the different kinetically stable states~\cite{mobley2012perspective}. 
This highlights the importance of choosing the correct thermodynamic path to ensure you sample the required thermodynamic states as discussed in Sec.~\ref{sec:important_path}.

The condition of minimizing the statistical uncertainty of different free energy estimators below a sufficient threshold should be one metric monitored over the simulation. This can be done through the uncertainty estimator built into certain analysis tools such as MBAR, or through more general statistical tools like bootstrap sampling. It should be noted however, that uncertainty estimates have the same limitations as other metrics of convergence, as they are only an uncertainty based on the phase space sampled so far in a simulation, and cannot account for states not sampled, and it is worth considering that they will be an underestimation of the true uncertainty~\cite{wan2020fep+, wan2021uq, vassaux2021, gapsys2020large, wade2022, bhati2017, bhati2022, bhati2025, wan2023eqvsneq, bhati2018, bhati2019, cournia2017relative, gapsys2021accurate, baumann2021, caves1998}.
A target statistical uncertainty should be chosen at the onset of the simulation to avoid excessively long simulations, or falling into the trap of running until the free energy estimate is "good enough," which is subjective and has no defined criteria. This could be a fixed value such as $0.20$ kcal/mol, or a functional quantity such as "below $0.5$ kcal/mol and $10\%$ of the free energy estimate." The user does not need to monitor this information in real-time and can choose to run simulations for fixed duration (either time or number of samples) and run analysis on the data collected thus far. If more samples are needed, the simulations can be resumed, or, started again in different initial conditions enlarging the overall simulation ensemble. 
Bhati \textit{et al.} recommended such a scheme for RBFE and ABFE calculations using TIES~\cite{bhati2022, bhati2025, wan2023eqvsneq, coveney2022corners}. They suggest a set of optimal parameters (ensemble size, simulation length, number of lambda-states, number and length of NEQ transitions, etc.) to be used initially and suggest pre-defined criteria (uncertainties below 0.5 kcal/mol and overlap between forward and reverse work values in case of NEQ calculations) to decide on the need of additional calculations (in the way suggested) until these criteria are met.

Convergence in other alchemical observables should also be monitored to determine if the defined phase space has been sufficiently sampled and enough decorrelated samples have been drawn. These additional observables include, but are not limited to, the variance in $\frac{dU}{d\vec{\lambda}}$ across all $\vec{\lambda}$ values, calculating the variance in free energy using bootstrap analysis, and comparing differences in free energies calculated using different percentages of the simulation in both the forward and reverse directions~\cite{klimovich2015guidelines} (see Fig.~\ref{fig:convergence_forward_reverse}).

\begin{figure}
    \centering
    \includegraphics[width=0.95\linewidth]{figures/fig10_forward_reverse/Figure.pdf}
    \caption{\textbf{Free energy (in $k_{B}T$) for two different relative binding free energy perturbations.} 
    Each plot shows the estimated free energy change using a varying fraction of total simulation time (up to 5 ns total). 
    Subplots (\textbf{A}), (\textbf{C}), and (\textbf{E}) show a three step protocol for a perturbation involving 3 perturbed atoms, while (\textbf{B}), (\textbf{D}), and (\textbf{F}) shows the same protocol for a perturbation involving 10 perturbed atoms. The first step of the protocol is the decharging then removing van der Waals interactions and then recharging. The difference in energy between the forward (blue) and reverse (red) free energy calculations at the midpoint of the simulation time gives an indication of the overall convergence of the simulation, with differences over 1 $k_{B}T$ indicating poor convergence.}
    \label{fig:convergence_forward_reverse}
\end{figure}

Each of these metrics shows some promise for diagnosing when a simulation has a convergence issue beyond simple convergence of uncertainty estimates. 
Results obtained from calculations with convergence issues should be checked for errors or run for longer before any confidence should be placed in conclusions drawn from their analysis.
For example, in relative calculations ligands that share similar binding modes and do not induce large conformational changes when in complex with protein, the need to sample exhaustively to converge estimates in free energy differences is often minimal due to the locality of sampling changes in the molecular topology and shared phase space of the core atoms.
However, even subtle induced changes in protein binding configuration will require more sampling or cause local convergence to a free energy estimate that has high error.
The confidence a user should have in a free energy estimate is significantly improved when both the uncertainty of the free energy estimate is low, and when other observables have reached a convergence.

\begin{figure}
    \centering
    \includegraphics[width=0.8\linewidth]{figures/fig_pmf/pmf.png}
    \caption{{\bf Potential of mean force with respect to $\vec{\lambda}$ for TI and MBAR}
    The estimated PMF for a bound calculation of a Tyk2 ligand pair of Wang et al.~\cite{wang2015accurate} with respect to $\vec{\lambda}$ estimated from TI and MBAR and showing agreement within errorbars. 
    }
    \label{fig:pmf}
\end{figure}

The uncertainty in the free energy, for example, can be estimated in multiple ways, e.g. through standard error propagation methods (including MBAR's estimator, which is based on the same principles as standard error propagation), through bootstrap methods, and through ensemble simulations. 
%However, as we have repeatedly pointed out, only ensemble simulations can capture the true uncertainty in MD based predictions. All other methods underestimate the true uncertainty as reported by several authors~\cite{wan2020fep+, wan2021uq, vassaux2021, gapsys2020large, wade2022, bhati2017, bhati2022, bhati2025, wan2023eqvsneq, bhati2018, bhati2019}. 
Independent of how the property is estimated, it is important to remember that results of any free energy analysis are \textit{estimations of the given property}, not the true underlying value of the property itself. 
These estimators are usually consistent estimators, meaning they will converge to the true answer in the limit of sufficient sampling, not necessarily unbiased ones though.
As such, it is a good idea to subject different estimators to the same data to see if they yield either the same estimate (within error and bias), or if they fluctuate wildly. See, for example, the potential of mean force with respect to $\vec{\lambda}$ estimated from a bound simulation of a Tyk2 ligand pair of Wang et al.~\cite{wang2015accurate} for both the MBAR and TI estimators, as seen in Fig.~\ref{fig:pmf}.
This is not a perfect method as some estimators, such as exponential averaging, will converge significantly more slowly, relative to more accurate estimators like MBAR. 
Therefore, it is a good idea to apply the estimators to different fractions of the data to see if the main estimator of free energy you have chosen is stable.

Each method requires different data from the simulation be collected. If, for instance, the free energy estimator selected is thermodynamic integration, then values of $\frac{dU}{d\vec{\lambda}}$ at uncorrelated data points must be collected. Once you have made a choice of the combination of the type of simulation you will run, which alchemical topology you will simulate, what alchemical path you will simulate along, and what your stopping conditions are, then you are ready to enumerate the information you should capture. Below is a sample of the minimal information you need for a set of common estimators (discussed in more detail in Sec.~\ref{subsec:estimators}):

\begin{itemize}
    \item Thermodynamic Integration (TI) requires $\frac{\partial u(\vec{q})}{\partial\vec{\lambda}}$.
    \item Exponential Averaging (EXP) needs \textit{either} $\Delta u_{k,k+1}(\vec{q})$ or $\Delta u_{k,k-1}(\vec{q})$, depending on the direction its being evaluated in.
    \item Bennett Acceptance Ratio (BAR) needs \textit{both} $\Delta u_{k,k+1}(\vec{q})$ and $\Delta u_{k,k-1}(\vec{q})$.
    \item Weighted Histogram Analysis Method (WHAM) and Multistate Bennett Acceptance Ratio (MBAR) both need the complete set of $\Delta u_{k,j} \, \forall \, j=\{1...K\}$. WHAM must have this same information binned with some choice of bin width small enough not to affect the results.
\end{itemize}

The potential derivative required for TI should generally be calculated during the simulation; only under very rare circumstances~\cite{naden2015linear} can it post-processed by a code that does not evaluate the derivatives. Many codes already have options for doing this.
If that option is unavailable, you can estimate it through finite difference (if sufficient information is collected), but this will introduce significant error, and is generally not a best practice. The BAR estimator may be a better, and simpler choice at that point as you will have at least the same level of information. 

The potential energy differences required for EXP, BAR, MBAR, and WHAM can be calculated either during the simulation or in post-processing. It is recommended to calculate the potential differences in code when possible to avoid extra overhead and possible errors produced by evaluating the energy of the configuration twice, and to reduce the amount of stored information. 
Although potential energy derivatives must usually be calculated in code, they can sometimes be easily computed in post-simulation analysis. 
For example, if the alchemical path you have chosen is a linear alchemical path, then $\frac{du}{d\vec{\lambda}} = u_1(\vec{q}) - u_0(\vec{q}) = u(\vec{q})$, which is the perturbation energy $u$--the potential energy difference between the initial and final states. These values are already calculated by the simulation and can be recorded easily without additional computational expense. As discussed earlier, linear paths are inefficient. However, methods such as EDS and ATM, based on optimized non-linear energy interpolation alchemical energy functions $W_\lambda(u)$ that depend on atomic coordinates only through the perturbation function,~\cite{konig2021efficient,azimi2022relative} can achieve high computational efficiency by sampling and storing only perturbation energy values. The stored values can then be analyzed in post-processing to, for example, evaluate algebraically the $\Delta u_{k,j}$ quantities needed by multistate analysis (see above). 

Free energy information should generally be saved more frequently than coordinate data, approximately at the rate that uncorrelated samples are produced.  
The on-disk size of the data for free energy estimation is often significantly smaller than full atomic coordinates, so the information can easily be collected frequently. 
However, the information should not be collected \textit{every} time step, as most free energy techniques are operated at equilibrium, and need equilibrated \textit{and decorrelated} samples for an unbiased estimate.
Samples collected every time step will likely result in most samples being discarded due to the detection of correlation in the time series by decorrelation routines in the analysis. However, if it is computationally cheap and disk space is plentiful, do save often. One may safely assume that the correlation time is greater than 100-200 fs even for relatively simple systems such as small molecules in solvent, so saving no more frequently than every 50-100 steps is recommended. 
How decorrelation impacts calculations, and how to compute it is discussed in Sec.~\ref{sec:decorrelating-samples}.

In general, uncertainties can be assumed to decrease as $1/\sqrt(N)$ where $N$ is the number of uncorrelated samples, for all standard free energy calculation methods~\cite{shirts2005comparison}. However, this carries the notable caveat that such estimates require accurate estimation of the correlation time which, if important motions are slow compared to simulation timescales, can be difficult. Still, this metric provides a good rule of thumb, and as long as conformational transitions are captured by the simulation, increasing the aggregate simulation time by a factor of $T$ will reduce the uncertainty by a factor of approximately $\sqrt{T}$.

\subsubsection{Multiple or uncertain binding modes may require considerable care}
\label{sec:multiple_binding_modes}
In a discovery setting, new ligands can have unknown or at least uncertain binding modes~\cite{kaus2015how, plountprice2000analysis,mobley2009binding,calabro2016elucidation}, complicating binding free energy estimation.

To deal with prospective ligands with unknown binding modes, discovery projects commonly assume that modifications of functional groups on a common scaffold result in a consistent binding mode across all members of a series.
This is not necessarily always the case~\cite{kaus2015how}, as reviewed elsewhere~\cite{mobley2009binding} and in some cases unexpected binding mode changes can be the origin of apparent non-additivity in structure-activity relationships~\cite{calabro2016elucidation}.
Binding modes also tend to be particularly variable in the case of fragments, which often may have multiple relevant binding modes~\cite{steinbrecher2015accurate}.


Absolute free energy calculations for dissimilar ligands can have particular challenges because the (potentially incorrect) assumption of consistent binding modes across a series of similar ligands is likely to be even less robust than in the case of relative calculations.
This means that researchers performing absolute binding free energy calculations will have to pay particular attention to generating reasonable putative binding modes.

In some cases, it is tempting to simply use docking techniques to generate initial bound structures for starting molecular dynamics simulations.
However, timescales for binding mode interconversion are usually slow compared to MD/free energy timescales, meaning that simulations started from different potential binding modes are likely to yield disparate computed binding free energies~\cite{mobley2006use, palma2012computation, mobley2012perspective, gill2018binding}. Moreover, docking techniques are good at identifying sterically reasonable potential binding modes, but still perform relatively poorly at identifying a single dominant binding mode \emph{a priori}. 


It is worth highlighting a recent SAMPL blind challenge on HIV integrase as an illustration of this. 
Many submissions, using state-of-the-art methods, had difficulty even predicting which \emph{binding site} ligands would bind in---most submissions placed more than half of the ligands into the incorrect binding site---and even given correct binding sites, the binding mode within each site was also quite difficult to predict~\cite{mobley2014blind}.
The best performing submission for predicting binding modes actually ended up being a human expert (aided by computational tools) with more than 10 years of experience on the particular target~\cite{voet2014combining}, rather than a fully automated approach.
While free energy calculations on this set had some success, many of the failures actually ended up being cases where the binding mode selected as input for free energy calculations was later found to be incorrect~\cite{gallicchio2014virtual}, highlighting the importance of these issues.

One approach which has shown some success in identifying accurate binding modes \emph{de novo} is to retain diverse potential binding modes from docking, perform short MD simulations of these to identify distinct stable binding modes, and then consider only these stable modes in subsequent calculations~\cite{gallicchio2014virtual, mobley2006use,rocklin2013blind, boyce2009predicting, mobley2007predicting}.


Routes to handle multiple potential binding modes are different depending on whether absolute or relative calculations are selected, unless a method is available to estimate the relative populations of different stable binding modes in advance (e.g. such as the BLUES approach currently in development~\cite{gill2018binding}), in which case this approach could be applied to assist both types of calculations.

\paragraph{Handling multiple potential binding modes within absolute calculations.}
Within absolute binding free energy calculations, multiple potential binding modes can be handled by two main strategies: Considering each binding mode separately (a separation of states strategy) or sampling all binding modes within a single simulation~\cite{mobley2012perspective}.
This couples to the choice of restraints selected, as some restraints will allow transitions between binding modes and even binding sites (Sec.~\ref{sec:standardstate-restraints}), and others do not.

Sampling all potential ligand binding modes within a single free energy calculation is usually impractical without some form of enhanced sampling or at least Hamiltonian replica exchange~\cite{wang2013identifying} because barriers for binding mode interconversion result in kinetics which are too slow compared to simulation timescales~\cite{mobley2006use, palma2012computation,mobley2012perspective, gill2018binding}.
Hamiltonian exchange, coupled with appropriate restraints, can allow the ligand to relatively rapidly exchange between potential binding modes when non-interacting, accelerating sampling of binding modes~\cite{wang2013identifying}. However, it is not always clear that this is desirable, since this also increases the size of the configuration space which must be sampled even if the binding mode is known.

Separation of states provides a simple though potentially expensive alternative, where each stable binding mode is considered separately with a binding free energy calculation restricted to that binding mode, and then (as long as the binding modes are non-overlapping) the resulting component binding free energies can be combined into a total~\cite{mobley2006use, mobley2012perspective}.
This approach necessitates a separate binding free energy calculation for each potential binding mode, however, so it can be computationally quite costly.
If relative populations of different stable binding modes were available from some other technique, it could make this separation of states approach considerably more efficient~\cite{mobley2012perspective, gill2018binding}.

\paragraph{Handling multiple potential binding modes within relative calculations.}
Multiple potential binding modes pose particular problems for relative free energy calculations, as having multiple starting structures for these calculations could yield substantially different calculated relative binding free energies for the same transformation due to kinetic trapping, and, without additional information (specifically, the free energy of binding mode interconversion or, equivalently, the relative populations of different binding modes) it becomes impossible to sort out which of the multiple answers is in fact the correct relative binding free energy.

To deal with this, some practitioners have actually computed relative binding free energies of different binding modes of the same ligand~\cite{palma2012computation}.
For example, a perturbation which adds a methyl to an aromatic ring of a larger ligand might yield one result if the methyl points in one direction, and a different value if it points in the other due to slow ring motions~\cite{lincoff2016comparing, sasmal2020sampling}.
One could compute the free energy of turning off the methyl group in one orientation and turning it back on in the other orientation to obtain the free energy difference between the two potential binding modes.
While this approach has precedent, it is relatively difficult to automate at present and requires considerable care.

Overall, this likely means that relative free energy calculations will be susceptible to problems resulting from uncertainty in ligand binding modes until more robust approaches are available to determine dominant binding modes, or the relative populations of different potential binding modes, in advance.

\subsection{Absolute and Relative Binding Free Energies with Multiple Chemical States}
\label{sec:multiple-chemical-states}

Consider, as an illustration, the binding equilibrium between a receptor $R$ and a ligand $A$ that exists in solution as a mixture of protonated $AH$ and ionized $A^-$ forms. It is often useful to consider the observed equilibrium binding constant between $R$ and the $A$ mixture 
\begin{equation}
  K_b(A) = C^\circ \frac{[RA]}{[R][A]}
  \label{eqn:observed-binding-constant}
\end{equation}
where $[A] = [AH] + [A^-]$ and $[RA] = [RAH] + [RA^-]$ are the total equilibrium concentrations of free $A$ and receptor-ligand complexes. The observed equilibrium constant is significant because it corresponds to binding affinity measurements that do not distinguish between the protonation states of the ligand. Inserting the definitions of $[A]$ and $[RA]$ in Eq.~(\ref{eqn:observed-binding-constant}), splitting the sum in the numerator, and multiplying and dividing each term by either $[AH]$ or $[A^-]$ we obtain
\begin{equation}
  K_b(A) = \frac{[AH]}{[A]}  K_b(AH) +  \frac{[A^-]}{[A]} K_b(A^-) =  p_0(AH) K_b(AH) +  p_0(A-) K_b(A^-)
  \label{eqn:observed-binding-constant-split}
\end{equation}
where
\begin{equation}
  K_b(AH) = C^\circ \frac{[RAH]}{[R][AH]}
  \label{eqn:observed-binding-constant-prot}
\end{equation}
is the specific equilibrium binding constant between the receptor and the protonated form of the ligand, and similarly for $K_b(A^-)$. The specific $K_b$'s are the binding constants that would be obtained from ABFE calculations for those species. Eq.~(\ref{eqn:observed-binding-constant-prot}) states that the observed binding constant is an average of the specific binding constants weighted by the populations, $p_0(AH)$ and  $p_0(A^-)$ of each ligand's chemical form in solution. In this specific example, if the $pKa$ of $AH$ is known and $\alpha = [A^-]/[AH] = 10^{pH-pKa} $ is the ionization ratio of $A$ at a a given $pH$, the populations of the ionized and protonated forms are $p_0(A^-) = \alpha/(\alpha+1)$ and $p_0(AH) = 1/(\alpha+1)$, respectively.\cite{champion2024multistate,azimi2022application}

Eq.~(\ref{eqn:observed-binding-constant-split}) is a particular case of a fundamental result that extends to an arbitrary number of chemical forms of a ligand in solution. In general, the observed binding constant of a ligand present in solution in multiple forms $A_i$ (protomers, tautomers, rotamers, etc.) with populations $p_0(A_i)$ is\cite{khuttan2023taming}
\begin{equation}
  K_b(A) = \sum_i p_0(A_i) K_b(A_i)
  \label{eqn:observed-binding-constant-general}
\end{equation}
and the corresponding standard binding free energy is
\begin{equation}
 \Delta G^\circ_b(A) = -k_B T \ln K_b(A) = -k_B T \ln \sum_i p_0(A_i) e^{-\Delta G^\circ_b(A_i)/k_B T}
  \label{eqn:observed-binding-free-energy-general}
\end{equation}
where
\begin{equation}
\Delta G^\circ_b(A_i) = -k_B T \ln K_b(A_i)
\end{equation}
is the standard binding free energy of the specific form $A_i$. Eq.~(\ref{eqn:observed-binding-constant-general}) is known as the free energy combination formula, which, in the case of multiple conformational states, can be derived directly from the statistical mechanics definition Eq.~(\ref{eq:DG0-binding-constant-def}).\cite{jayachandran2006parallelized,gallicchio2011recent} It states that the contribution of a chemical or conformational state of the ligand to the observed binding free energy depends on the specific binding free energy of that state and its solution population. A state with a strong specific binding affinity may not contribute significantly to the observed binding free energy if its solution concentration is low. Conversely, a sparsely populated ligand state in solution could be responsible for most of the observed binding free energy if its binding affinity is sufficiently strong relative to the other states.\cite{azimi2022application}   

The result of Eq.~(\ref{eqn:observed-binding-constant-general}), which applies to absolute binding free energy calculations, extends to relative binding free energies or, equivalently, to ratios of observed binding constants for the same receptor of two ligands $A$ and $B$ present in solution in multiple chemical forms:
\begin{equation}
  \frac{K_b(B)}{K_b(A)} = \frac{\sum_i p_0(B_i) K_b(B_i)}{\sum_i p_0(A_i) K_b(A_i)}
  \label{eqn:observed-binding-constant-ratio}
\end{equation}
The result above can be expressed in a more computationally tractable form by separating out from the numerator and denominator the specific binding constant of a reference form of each ligand ($A_0$ and $B_0$) to obtain\cite{de2018rigorous}
\begin{equation}
 \frac{K_b(B)}{K_b(A)} = \frac{K_b(B_0)}{K_b(A_0)} \frac{
 p_0(B_0) + \sum_{i=1} p_0(B_i) K_b(B_i)/K_b(B_0)
 }{
p_0(A_0) + \sum_{i=1} p_0(A_i) K_b(A_i)/K_b(A_0)
 }
\end{equation}
which involves only quantities obtainable by relative binding free energy calculations--one for the two reference forms of the ligand to get  $K_b(B_0)/K_b(A_0)$ and those of each form of each ligand relative to the reference to get $K_b(B_i)/K_b(B_0)$ and $K_b(A_i)/K_b(A_0)$.

\subsection{General simulation setting choices that could affect free energy calculations.}
There are many parameter choices that are common to standard MD simulations. Optimal choices may depend on the simulation package and it is best to consult the manual of each package to make the right choices. One particular parameter we want to draw attention to which is often overlooked is the timestep. The choice of integrator can drastically affect the accuracy of a given calculation depending on the timestep~\cite{leimkuhler2016efficient}. Using a 1.0 fs timestep near the limit of stability without any constraints can lead to non-negligible statistical mechanical errors. However, from various previous free energy studies using 1 fs integration timesteps it is not clear that a significant error would be introduced into a free energy estimate and may warrant some further investigation.  

\subsubsection{Charge models are non-trivial}
Modeling the partial charges of the solute and solvent molecules is also highly important. In some fixed-charge models, the assigned partial charges depend on the input conformation of the molecule, meaning that poor or inconsistent conformer selection can introduce systematic errors in solvation free energy estimates \cite{jakalian2000, jambeck2003}. This is particularly true for methods such as Restrained Electrostatic Potential (RESP)\cite{bayly1993resp} or AM1 population charges with bond-charge correction (AM1-BCC)\cite{jakalian2000}, where the geometry of the molecule at the time of charge derivation can influence the electrostatic potential fit \cite{basma2001, zhang2011, dupradeau2010, osato2025}. In these cases, the conformer(s) used for assigning the partial charges should be saved for reproducibility. Ensuring consistency between the charge derivation geometry and the initial simulation structure is therefore recommended, or alternatively, using ensemble-averaged charges or polarizable models where appropriate \cite{ren2002,lemkul2016}.
<<<<<<< HEAD
=======

\subsection{Alchemical Transfer Method for Absolute and Relative Binding Free Energy Calculations}
\label{sec:atm}

\subsubsection{Introduction}
 
The Alchemical Transfer Method (ATM)~\cite{wu2021alchemical,azimi2022relative} is an alchemical framework for estimating binding free energies that targets generality with a rigorous and straightforward implementation, with as few additions as possible to standard non-alchemical models of molecular systems. Additionally, the method targets complex ligand transformations in drug design, involving scaffold-hopping and charge-changing transformations that are not well supported by traditional algorithms. ATM's overarching philosophy is to deploy robust and rigorous free energy estimation algorithms with the simplest possible procedures for developers and end users. One critical design principle is the seamless support for advanced molecular potential energy functions, such as quantum-mechanical, polarizable, and neural network potentials, in free energy-based drug discovery applications. 

To reach its objectives, ATM represents the alchemical potential energy function through a coordinate transformation~\cite{azimi2022application,azimi2022relative}. Unlike traditional alchemical approaches that rely on parameter interpolation of interaction potentials, ATM employs an energy interpolation alchemical energy function~\cite{konig2021efficient} where the target potential is expressed as the reference potential after the ligand is translated from the solvent to the binding site (Figure~\ref{fig:atm-illustration}). The binding free energy calculation is performed directly, without solution and receptor legs, as well as electrostatic and non-electrostatic steps. The simulation system consists of a single solvent box prepared with conventional setup tools and without pairwise soft-core potentials.  The leveraging of the natural capabilities of MD engines to apply coordinate transformations is a distinguishing feature of ATM. Alchemical transformations for binding implemented through coordinate transformations are computationally straightforward and applicable with any potential energy function, requiring only the evaluation of energy and derivatives before and after the coordinate transformation. Conversely, because it recalculates the potential energy and its gradients twice at each time-step, ATM's strategy suffers from the downside that it is as much as twice as slow per time-step as conventional parameter interpolation alchemical approaches.

%mentions parameter vs. energy interpolation 
%@article{konig2021efficient,
%  title={Efficient Alchemical Intermediate States in Free Energy Calculations Using $\lambda$-Enveloping Distribution Sampling},
%  author={K\"{o}nig, Gerhard and Ries, Benjamin and H\"{u}nenberger, Philippe H and Riniker, Sereina},
%  journal={Journal of Chemical Theory and Computation},
%  volume={17},
%  number={9},
%  pages={5805--5815},
%  year={2021},
%  publisher={ACS Publications}
%}

\begin{figure}[h!]
    \centering
    \includegraphics[width=0.95\linewidth]
    {paper/figures_atm/atm_scheme_abfe_rbfe.pdf}
    \caption{\small Alchemical transfer method illustrated for (\textbf{A}) Absolute Binding Free Energy (ABFE) and (\textbf{B}) Relative Binding Free Energy (RBFE) calculations. In (A), the receptor (blue) is shown with the ligand in bulk solvent being translated to the active site along a vector $+h$. In (B), the RBFE setup is shown with two ligands: one in the binding site and the other in bulk solvent. A vector $h$ separates the ligands, and the perturbation energy is evaluated by virtually swapping their positions at each MD step.}
    \label{fig:atm-illustration}
\end{figure}

\subsubsection{Methodology}

Using the notation in Eq.~(\ref{eq:reduced-potential}), if $u(\vec{q})$ is the physical ($\lambda$-independent) reduced potential of the system when the ligand is at a location in the solvent away from the receptor and $\vec{h}$ is a displacement vector that brings the ligand atoms from the position in the solvent to the receptor binding site (Figure~\ref{fig:atm-illustration}), the ATM \emph{reduced binding energy function}
\begin{equation}\label{eq:ATM-binding-energy}
b(\vec{q}) = u(\vec{q}+\vec{h}) - u(\vec{q})
\end{equation}
is the change in the system's potential energy when the ligand is rigidly moved from the solvent to the receptor binding site. The ATM alchemical reduced potential is then written as
\begin{equation}\label{eq:ATM-alchemical-potential}
    u(\vec{q}; \vec{\lambda}) = u(\vec{q}) + w[b(\vec{q});\vec{\lambda}]
\end{equation}
where $w(b,\vec{\lambda})$ is the \emph{perturbation energy function}. The perturbation energy function can be any function as long as it is zero at the $\lambda$-state corresponding to the unbound state and it is equal to the binding energy $b(\vec{q})$ at the bound state:
\begin{eqnarray}
    w[b(\vec{q});\vec{\lambda}_{\rm U}] = 0           & \quad & \vec{\lambda}_{\rm U}: {\rm Unbound\ State} \\
    w[b(\vec{q});\vec{\lambda}_{\rm B}] = b(\vec{q})  & \quad & \vec{\lambda}_{\rm B}: {\rm Bound\ State}
\end{eqnarray}

Current ATM implementations (see below) employ the softplus perturbation energy function\cite{pal2019perturbation}
\begin{equation}\label{eq:ATM-softplus}
w(b;\vec{\lambda}) = w[b_{\rm sc}(b);\vec{\lambda}] =  \frac{\lambda_2 - \lambda_1}{\alpha} \ln\left\{ 1 + e^{-\alpha [b_{\rm sc} - b_0]} \right\} + \lambda_2 b_{\rm sc}
\end{equation}
where the parameters ($\lambda_1>=0$, $\lambda_2>=0$, $\alpha>0$, and $b_0$) are functions of the $\lambda$-state, $\vec{\lambda}$. The softplus non-linear perturbation function satisfies the correct limits when $\lambda_1 = \lambda_2 = 0$ at the unbound state and $\lambda_1 = \lambda_2 = 1$ at the bound state. The quantity $b_{\rm sc}$ in Eq.~(\ref{eq:ATM-softplus}) is the soft-core binding energy function
\begin{equation}
  b_{\rm sc}(b)=
\begin{cases}
b & b \le b_c \\
(b_{\rm max} - b_c ) f_{\rm sc}\left[\frac{b-b_c}{b_{\rm max}-b_c}\right] + b_c & b > b_c
\end{cases}
\label{eq:ATM-soft-core-general}
\end{equation}
with
\begin{equation}
f_{\rm sc}(y) = \frac{z(y)^{a}-1}{z(y)^{a}+1} \label{eq:rat-sc} \, ,
\end{equation}
and
\begin{equation}
    z(y)=1+2 y/a + 2 (y/a)^2
    \label{eq:end-of-softplus}
\end{equation}
The soft-core perturbation energy function is designed to avoid singularities near the initial state of the alchemical transformation.\cite{pal2019perturbation,khuttan2021alchemical} The parameters $b_{\rm max}$, $b_c$, and $a$ are set to smoothly cap the perturbation energy to a maximum positive value without affecting it away from the singularity. 
The softplus function has the nice property that is linear for $b<<b_0$ and $b>>b_0$ but with different slopes,  $\lambda_1$ and $\lambda_2$, in these two regimes. The bilinear property of the softplus function allows for greater flexibility in creating smoother and more connected alchemical paths that lead to faster convergence~\cite{pal2019perturbation, khuttan2021alchemical}.

The values of the binding energies sampled at regular intervals at each $\lambda$-state during the ATM alchemical simulation are the inputs for binding free energy estimation (see Section \label{sec:data_analysis}) through multi-state thermodynamic reweighting algorithms such as MBAR and UWHAM~\cite{shirts2008statistically,Tan2012}. One requirement for these algorithms is the evaluation of the perturbation energy $w(b,\vec{\lambda})$ for each sample $b$ at all $\lambda$-states.  The analytical relationships Eq.~(\ref{eq:ATM-softplus})--(\ref{eq:end-of-softplus}) between the binding energy and the perturbation energy make this step straightforward with ATM. In contrast, conventional free energy perturbation methods that employ soft-core pair potentials lack analytical perturbation energy functions and require a more complex process involving calling the molecular dynamics engine to rescore simulation trajectories. The more straightforward free energy estimation process afforded by ATM saves computing and storage costs, and, since it is based solely on binding energies, allows for changing the perturbation energy function $w(b;\vec{\lambda})$ without running new simulations. The simplification of the free energy estimation process fits the general ATM philosophy of streamlining and generalizing alchemical binding free energy calculations as much as possible.

{\bf The ATM Alchemical Intermediate.} Due to atomic clashes with the receptor, the reference potential $u(\vec{q})$ for the unbound state becomes ill-defined near the bound state. On the other hand, taking the bound state as the reference leads to numerical instabilities near the unbound state due to clashes with solvent atoms. The solution to this conundrum is to split the alchemical binding process into two legs that connect the unbound and bound states to the same alchemical intermediate state midway between the two end states (Figure~\ref{fig:atm_alchemical_intermediate})~\cite{wu2021alchemical,azimi2022relative}. In the alchemical leg (Leg 2) that connects the unbound state to the alchemical intermediate, the unbound potential is used as a reference potential. The reference potential for the leg connecting the bound state and the alchemical intermediate (Leg 1) is instead the potential energy function of the bound state. The transition from one alchemical potential function to another occurs transparently to the user in the ATM replica exchange implementations (see below). According to the ATM thermodynamic scheme (Figure~\ref{fig:atm_alchemical_intermediate}), the excess binding free energy is obtained as the difference between the free energy changes of the two legs:
\begin{equation}
\Delta G_{b, \text{exc.}} = \Delta G_{\text{Leg2}} - \Delta G_{\text{Leg1}}
\end{equation}

\begin{figure}[h!]
    \centering
    \includegraphics[width=0.95\linewidth]
    {paper/figures_atm/atm_alchemical_intermediate.pdf}
    \caption{Illustration of ATM's thermodynamic path. At the thermodynamic intermediate (top, center), the ligand interacts at half the strength with the receptor and half strength with the solvent. The unbound state (bottom, right) is converted to the alchemical intermediate during Leg 2. Similarly, the bound state (bottom, left) is converted to the alchemical intermediate during Leg 1. The binding free energy is recovered by taking the difference between the free energies of Leg 2 and Leg 1. The receptor is depicted in blue, and the ligand is shown in gray. The faint gray color of the ligand in the alchemical intermediate represents its 50\% interaction strength with the receptor and the bulk of the solvent.}
    \label{fig:atm_alchemical_intermediate}
\end{figure}


\subsubsection{ATM Applications: ABFE, RBFE, Relative Binding Selectivity, Macromolecular Binding}

The method described so far, involving the translation of the ligand to the receptor binding site, calculates the standard, or absolute binding free energy (ABFE)~\cite{wu2021alchemical,azimi2022application}. A straightforward generalization of ATM's ligand translation transformation enables the calculation of the relative binding free energy of two ligands for the same receptor (RBFE) using a dual-coordinate approach~\cite{azimi2022relative}. In ATM's RBFE approach, one ligand is initially placed in the solvent, and the other is placed in the binding site. The alchemical potential is then expressed similarly to Eq.~(\ref{eq:ATM-alchemical-potential}) except that, as one ligand is translated into the binding site as in the ABFE protocol, the other ligand is translated in the opposite direction such that the position of the two ligands is swapped. Hence, ATM's ABFE and RBFE protocols differ only in the coordinate transformation: ligand translation for ABFE and ligand swapping for RBFE.

ATM's RBFE protocol has recently been extended to the swapping of ligand positions between two receptors~\cite{azimi2024selectivity}. The resulting free energy measures the relative selectivity of the two ligands for the two receptors, that is, by how much the selectivity of a ligand for one receptor over another is affected by transforming it into the other. This information is critical for the design of drugs that are highly specific and not only strong binders of the target receptor.

The types of coordinate transformations that can be implemented with ATM are not limited to translations. For example, coordinates swapping, where the coordinates of an atom are replaced with those of another, has been used to accelerate the RBFE convergence rate between congeneric ligands and to extend ATM to the study of the influence of residue mutations on the binding affinities of protein-peptide and protein-protein complexes~\cite{gallicchio2025mutants}.   


\subsubsection{ATM System Setup and Best Practices}

Since it does not require alchemical topologies, preparing molecular complex systems for ATM is the same as for standard molecular dynamics. While we described the ABFE protocol in the binding direction, in practice, it is often more convenient to set up the system with the ligand bound to the receptor rather than placed in the solvent. If so, the ABFE alchemical calculation is performed in the dissociation direction by essentially reversing the two ATM legs in Figure~(\ref{fig:atm_alchemical_intermediate}). To prepare a system for RBFE, one ligand is placed in the binding site and another in the solvent, ensuring their distance is approximately equal to the displacement vector. In practice, the two ligands are prepared as superimposed in the binding site, and one of them is translated by the displacement vector to reach the desired location in the solvent.

The ligand displacement vector, illustrated in Figure~\ref{fig:atm-illustration}, is a necessary input for ATM as it determines the ligands' positions in the solvent to represent their unbound states.
While the dependence of ATM's predictions on this aspect of the method has not been studied systematically, in principle, it should not matter where a ligand is placed in the solvent as long as it is sufficiently far away from the receptor to call the resulting configuration \emph{unbound}. Three layers of water molecules, or approximately $10$ \AA, is probably the minimum distance between any two pairs of ligand and receptor atoms to ensure a reasonable degree of decorrelation between the two. In practice, the choice of the displacement vector is a trade-off between ensuring that the ligand is sufficiently removed from the receptor when unbound and the size of the solvent box required to contain the receptor and the displaced ligand. Some ATM implementations have automated this aspect of the system's setup.

The receptor binding region is typically specified by a flat-bottom harmonic potential restraint between the centroids of a set of receptor and ligand atoms as outlined in Section \ref{sec:standardstate-restraints}. For RBFE, a second binding region restraint, identical to the first but displaced into the solvent, restrains the position of the second ligand. Although alignment restraints (see below) are more commonly used for this purpose.  Similarly to other alchemical approaches, orientational restraints can be further deployed to specify the binding pose more precisely~\cite{khuttan2023taming}.

As is common in dual-coordinate alchemical binding implementations~\cite{Ries_2022}, ATM RBFE calculations typically employ optional restraints to maintain the two ligands in approximate alignment. ATM's implementation consists of positional and orientational restraints between the internal coordinate frames of the two ligands defined by three reference atoms (Figure~\ref{fig:atm_lig_alignment})~\cite{azimi2022application}. A positional restraint keeps the origins of the two frames at a separation approximately equal to the displacement vector, and the axes of the frames are used to impose orientational restraints. The objective is to keep the unbound ligand in a position and orientation such that the translation into the binding site places its atoms near the corresponding atoms of the bound ligand. Robust alignment is ensured by selecting reference atoms from the rigid, common cores of the ligands. The first reference atoms are generally located near the center of the rigid core to define the origin of the coordinate frame. The second reference atoms are selected as far as possible from the first, still within the rigid core, to establish an axis that represents the core's orientation. Corresponding atoms in the second ligand are identified along the same axis and aligned by ATM, even if perfect overlap is not possible. The third reference atoms define a plane with the first two atoms, ensuring consistent rotational alignment (roll) of the rigid cores. These are chosen such that they remain approximately coplanar, facilitating close ligand alignment.

\begin{figure}[h!]
    \centering
    \includegraphics[width=0.95\linewidth]{paper/figures_atm/atm_lig_alignment.pdf}
    \caption{Illustrative example of the selection of the reference atoms for ATM's ligand alignment restraints between two ligands \textbf{A} and \textbf{B}. Atoms \textbf{$1_A$} and \textbf{$1_B$} are selected as the first reference points, positioned near the center of the rigid common core. These atoms define the origin of the coordinate frames, ensuring that both ligands remain at a fixed distance. Atoms \textbf{$2_A$} and \textbf{$2_B$} are chosen from within the common rigid core, positioned as far as possible from the first reference atom. The axis defined by $2_A$ and $2_B$ is kept approximately collinear. Finally, atoms \textbf{$3_A$} and \textbf{$3_B$} are chosen to maintain the planar alignment of the rigid cores, preserving the roll of the common structural framework. Reference atoms are preferably not selected from flexible regions of the ligands, as changes in these regions could alter the relative orientation between the ligands.
    }
    \label{fig:atm_lig_alignment}
\end{figure}

Additional optional restraints are often used in ATM to limit the conformational space to be sampled to improve convergence and reproducibility of binding free energy estimates. For example, the AToM-OpenMM~\cite{atom-openmm-github2025} protocol applies by default weak flat-bottom harmonic positional restraints to the C\textsubscript{$\alpha$} atoms of structurally rigid regions of the protein receptor backbone. Flexible loops near the binding site that undergo induced fit conformational reorganization are not usually restrained in this way to allow for receptor conformational reorganization.


\subsubsection{ATM Implementations} 

There are now various ATM implementations~\cite{atom-openmm-github2025,femto-github2025,atm-acellera-github2025}. To our knowledge, currently they are all based on the ATMForce feature of the OpenMM molecular simulation package~\cite{eastman2023openmm}. ATMForce implements the ATM alchemical potential through two GPU contexts: the first evaluates the reference potential energy $u(\vec{q})$, and the second calculates the perturbed potential energy after the coordinate transformation. ATMForce retrieves energy and forces from each context and merges them into the alchemical potential energy function according to Eqs.~(\ref{eq:ATM-alchemical-potential})--(\ref{eq:end-of-softplus}). ATMForce is usually set up to consider only the potential energy terms that change upon the coordinate transformation, such as the non-bonded term for standard fixed charge force fields. Covalent terms (bond stretches, angle bending, and torsions) are typically unaffected by rigid translations of whole molecules and can be ignored when evaluating perturbation energies.

The AToM-OpenMM Python package~\cite{atom-openmm-github2025,atom-openmm-documentation2025} is considered the reference ATM implementation. AToM-OpenMM provides a toolkit to prepare and run alchemical binding free energy calculations by interfacing AToMForce with the user's input. It supports systems with fixed charge force fields (Amber, CHARMM, OpenFF, and Espaloma) and implicit solvent models (HCT, OBC, AGBNP) supported by OpenMM on GPU (CUDA, HIP, OpenCL) and CPU platforms. It provides enhanced parallel conformational sampling with Asynchronous Hamiltonian replica exchange~\cite{Gallicchio2008,gallicchio2015asynchronous} over any number of local GPUs, as well as support for advanced features such as metadynamics, relative selectivity calculations with ligand swapping, and macromolecular RBFEs with coordinate swapping~\cite{gallicchio2025mutants}.

The femto package\cite{femto-github2025}, developed by Psivant, offers a lightweight and highly automated interface for high-throughput execution and rapid prototyping of ATM ABFE and RBFE workflows. Additionally, Acellera's ATM implementation for the Quantumbind package~\cite{quantumbind-acellera-github2025} provides a commercially supported solution with graphical user interfaces and extended documentation, as well as support for neural-network quantum-mechanical potentials~\cite{sabanes2024enhancing}, enabling both novice and expert users to leverage ATM for routine and advanced free energy calculations. A CHARMM-GUI ATM module~\cite{zhang2024ligand} provides support for membrane-bound receptors such as GPCRs. Support for ATM is also available from the OpenBioSim infrastructure~\cite{openbiosim-diary-ATM2025}. These tools collectively enhance the scalability, usability, and reproducibility of ATM-based simulations.

\subsubsection{ATM Validation Studies and Deployments}

ATM has undergone rigorous early validation through the SAMPL (Statistical Assessment of Modeling of Proteins and Ligands) series of community blind challenges, which were designed to objectively assess computational methods for molecular solvation and binding. Notably, ATM was benchmarked in the SAMPL6, SAMPL8, and SAMPL9 blind challenges, consistently ranking among the top-performing methods for both absolute and relative binding free energy calculations \cite{wu2021alchemical,azimi2022application,khuttan2023taming}. Notably, ATM yielded SAMPL8 ABFE estimates in close agreement with the rigorous non-alchemical Potential of Mean Force implementation in GROMACS~\cite{azimi2022application}. Further large-scale validation studies were conducted in collaboration with leading drug discovery technology companies, including Psivant and Acellera, which focused on refining the method for relative binding free energy calculations using FEP benchmark systems~\cite{chen2024performance,sabanes2023validation}.

Recent advancements have expanded the scope and capabilities of ATM. ATM has been integrated with metadynamics (metaD) in OpenMM, enabling it to support an arbitrary set of potentials without modifying the core molecular dynamics energy routines. For ligands that undergo substantial conformational reorganization upon binding, metadynamics-based sampling of internal degrees of freedom reduces the variance of free energy closure estimates for improving the robustness of RBFE estimates~\cite{khuttan2024make}. The AToM-OpenMM framework includes dedicated functionality to load external metadynamics potentials and apply reweighting or unbiasing schemes, enabling statistically rigorous recovery of free energy estimates from biased simulations.

ATM has been evaluated for protein–ligand binding affinity prediction using hybrid neural network potentials and molecular mechanics (NNP/MM), showing improved accuracy over conventional force fields such as GAFF2 \cite{sabanes2024enhancing}. These models have been integrated into the ATM framework via the OpenMM-ML plugin and Acellera's implementation, enabling the use of advanced NNPs, such as ANI and AceForce, within standard ATM workflows. These implementations rely on PyTorch-based architectures for efficient GPU-accelerated evaluation of neural network potentials during simulation. In addition, ATM has been extended to enable receptor hopping and receptor swapping protocols for computing ligand selectivity between receptors. In receptor swapping, one ligand is transferred between two receptors while a second ligand moves in the opposite direction \cite{azimi2024selectivity}. Finally, the Alchemical Transfer Method with Coordinate Swapping (ATS) has been developed to compute relative binding free energies for large congeneric ligands and single-point mutant peptides within the ATM framework~\cite{gallicchio2025mutants}.

These extensive efforts have firmly established ATM as a reliable and versatile tool, capable of addressing a broad spectrum of modeling modalities.  Ongoing work by a growing community of developers and practitioners in academia and industry is increasing the robustness and expanding its range of applicability in computer-aided drug discovery and other fields.  
>>>>>>> 144a76c7

%%%%%%%%%%%%%%%%%%%%%%%%%%%%%%%%
%  Data Analysis               %
%%%%%%%%%%%%%%%%%%%%%%%%%%%%%%%%
\section{Data analysis}
\label{sec:data_analysis}
Once equilibrium data has been collected from alchemical intermediates, it must be analyzed to produce an estimate of the free energy change (and its associated statistical uncertainty) for each leg of the thermodynamic cycle.
While a number of different estimators are available that will give consistent results under optimal circumstances, some approaches are recommended over others due to their robustness and ability to provide information on poor convergence.

\subsection{Estimators for free energy differences}
\label{subsec:estimators}
Free energy differences between two different states differing in the energy function are directly related to the
ratio of probabilities of those states.
As can be noted, the partition functions in Eq.~\ref{eq:conf_probability} are simply the total accumulated probabilities for all possible configurations of the system. Virtually all of the ways to estimate this free energy are based in converting this ratio of integrals to something that can be measured in one (or several) simulations.  

\paragraph{The Zwanzig relationship (EXP)}
The simplest method for calculating free energy differences from simulations is the so-called \textit{Zwanzig
relationship}~\cite{zwanzig1954hightemperature}, also called one-sided exponential re-weighting (EXP), or simply free energy perturbation, though this final term is sometimes used to encompass all ways of calculating free energy differences.

The (reduced) free energy difference $\Delta f_{01}$ between an initial state 0 and a final state 1 defined by two different potential energy functions 
$u_0(\vec{q})$ and $u_1(\vec{q})$ over coordinate space $\vec{q}$ can be calculated as:
\begin{eqnarray}
\Delta f_{01} & = & -\ln \expect{e^{-(u_1(\vec{q}) - u_0(\vec{q}))}}_0 =  -\ln \expect{e^{-\Delta u(\vec{q})} }_0
\end{eqnarray}\label{eqn.zwanzig}
and the average is over all samples from the simulation performed with $u_0$. In the case of NVT (canonical) sampling and assuming the masses do not change, then $u$ is simply $U/k_BT$, and $f$ is $F/k_BT$, but it can be generalized to other ensembles with the proper definition of $f$ and $u$.
Described in words, we take the samples generated during our run with the potential energy function $u_0(\vec{q})$ and calculate what the difference in energy would be if we switched instantaneously to the potential energy function $u_1(\vec{q})$, and average the exponential of the negative energy difference to get the negative of the exponential of the free energy difference. The original distributions, P($u_0$) as generated at $\vec{\lambda}=0$ and P($u_1$) would look like those seen in Fig.~\ref{fig:fig_sampling_scheme}\textbf{A}-\textbf{C} on the right hand side. Reevaluating requires almost no extra code functionality to perform; one need only to save a full precision trajectory, and run an unmodified molecular simulation code using the $u_1$ in order to calculate the new energies of stored snapshots. The analysis can be written in a line of code. We note that this method is even more general, in that the instantaneous work to change the potential energy function from $u_0$ to $u_1$ can be replaced by the non-reversible work $W$ to make the same change beginning from the same equilibrium conditions at either end state~\cite{jarzynski1997nonequilibrium,jarzynski1998equilibrium,crooks2000pathensemble}, allowing for non-equilibrium free energy calculations, an alternate approach. We do not detail non-equilibrium transformations here, and refer the reader to more advanced treatments~\cite{maragakis2008bayesian,oberhofer2005biased,procacci2015unbiased,shirts2003equilibrium,ytreberg2004singleensemble, gapsys2020large}, as our focus here is on equilibrium free energy techniques.

Although the Zwanzig equation is formally correct as long as the two states considered sample the same phase space volume, which is true for standard molecular models, it has some very important numerical issues that mean that it often performs badly for standard free energy calculations, even for small molecules~\cite{shirts2005comparison,lu2003appropriate}. One can show that if the standard deviation of the difference $\Delta u(\vec{q}) = u_1(\vec{q})-u_2(\vec{q})$ over all sampled $\vec{q}$ is large, which in this case, means only several times $k_BT$, then very few samples contribute to the average, and the answer will be both biased and extremely noisy~\cite{lelievre2010free}. Essentially, the method is dominated by contributions of rare snapshots~\cite{jarzynski2006rare, wu2005phasespace, wu2005phasespacea}. 


\paragraph{The Bennett Acceptance Ratio (BAR)}
If we have the differences in the potential energy sampled from the distribution defined by $u_0$ to the state defined by $u_1$, and we also have the differences in potential energies from the distribution sampled by $u_1$ to the state defined by $u_0$, we can obtain a significantly improved estimate of the
free energy difference compared to that obtained by EXP. 
This estimate was first derived by Bennett and is hence generally called the Bennett Acceptance Ratio (BAR). It is solved by finding the reduced free energy $f_{ij}$ that satisfied the following implicit equation:
\begin{eqnarray}
 \sum_{i=1}^{n_i} \frac{1}{1 + \exp[\ln(\frac{n_i}{n_j}) + u_{ij}(\vec{q}) - f_{ij})
 ]} \nonumber \\
 =\sum_{i=1}^{n_j} \frac{1}{1 + \exp[\ln(\frac{n_i}{n_j}) - u_{ij}(\vec{q}) + f_{ij})]},
\end{eqnarray}
where $n_i$ and $n_j$ are the number of samples from each state. More recent derivations show that this formula is the maximum likelihood estimate of the free energy difference given sets of samples from the two states~\cite{shirts2003equilibrium}. 

Many studies have demonstrated both the theoretical and practical superiority of BAR over EXP in molecular
simulations~\cite{shirts2005comparison,lu2003appropriate}, and BAR converges to EXP in the limit that all samples are from a single state~\cite{bennett1976efficient,bennett1976efficient,shirts2003equilibrium}. BAR also requires significantly less overlap between the configurational space of each state to converge than EXP, though some overlap must still exist.

The Bennett acceptance ratio is only defined between two states. Usually, the endpoints of interest in a free energy calculation are sufficiently different that we will need a chain of states that gradually change the potential energy function from $u_0$ to $u_1$, as discussed in Sec.~\ref{sec:important_path}. You can carry out a BAR estimate between each pair of states $\Delta f_{1 \rightarrow N} = \Delta {f_{1\rightarrow 2}} + \Delta {f_{2\rightarrow 3}} +  \ldots + \Delta f_{N-1\rightarrow N}$.

There is one important thing to note about the uncertainty estimates when summing multiple free energy differnces together to calculate an overall estimate of a free energy difference. Although BAR itself gives a free energy estimate that is asymptotically correct and is much less biased than the uncertainty estimate for EXP, the uncertainties in $\Delta {f_{i-1\rightarrow i}}$ and $\Delta {f_{i\rightarrow i+1}}$ are not uncorrelated, because they both involve the energies $u_i(\vec{q})$. The variances of each of the free energies cannot simply be summed together into the variance of the overall free energy. Instead, some other method for propagating the uncertainty, such as bootstrapping~\cite{grossfield2018best} must be used.

\paragraph{Thermodynamic integration (TI)}
By taking the derivative of the free energy with respect to the
variable $\vec{\lambda}$, we find that:
\begin{equation}
\frac{df}{d\vec{\lambda}} = \frac{d}{d\vec{\lambda}} \left[-\ln \int \frac{\exp{-u(\vec{\lambda},\vec{q})}}{Z(\vec{\lambda})} d\vec{q}\right] = \expect{\frac{du(\vec{\lambda},\vec{q})}{d\vec{\lambda}}\
}_{\vec{\lambda}} .
\end{equation}
And then we can numerically integrate $df/d\vec{\lambda}$ over an alchemical transformation, using a range of different well-established techniques, to obtain:
\begin{equation}
\Delta f    = \int_{0}^{1} \expect{\frac{du(\vec{\lambda},\vec{q})}{d\vec{\lambda}}}_{\vec{\lambda}}  d\vec{\lambda}.    
\end{equation}
This approach to calculating the free energy is called thermodynamic integration (TI). Averaging over $\expect{\frac{du}{d\vec{\lambda}}}$ requires fewer uncorrelated samples to reach a given level of relative error
than averaging $e^{-u(\vec{q})}$, as the distribution of values is usually narrower, with a more Gaussian shape to the distribution. Rather than being limited by overlap, as in the case of BAR and MBAR (see below), we are instead limited by the bias in the numerical quadrature, which must be minimized sufficiently to be beneath the level of statistical noise.

Various numerical integration schemes are possible, but the trapezoid
rule provides a simple and robust scheme. All types of numerical integration can be written as:
\[ \Delta f \approx \sum_{k=1}^{K} w_k
\expect{\frac{du(\vec{\lambda},\vec{q})}{d\vec{\lambda}}}_{k}, \] where the weights $w_k$ correspond to a particular choice of numerical integration.
Researchers have tried a large number of different integration schemes~\cite{resat1993studies,jorge2010effect,shyu2009reducing}. However, many integration choices require specific choices of $\vec{\lambda}$ to minimize bias, which makes them unsuitable when the intermediates
have widely-varying levels of uncertainty. For example, integrating a cubic spline interpolation provided negligible benefits over a simple trapezoid rule~\cite{paliwal2011benchmark}. As fitting to higher order polynomials can have numerical instabilities for some energy functions, and because alternate functional forms might only be appropriate with some types of transformations, expertise and experience is required to perform such numerical integration modifications. For starting researchers, we therefore recommend the simple trapezoid rule scheme, as it allows for maximal flexibility in which values of $\vec{\lambda}$ are simulated. In practice, adding 2-3 more intermediate states is typically sufficient to match the performance of these more complicated numerical quadrature schemes. It is also possible to calculate the $\lambda$-derivatives at non-simulated states from simulated states in a scheme named extended TI~\cite{ruiter2016extended} which reduces the integration error.

One drawback of TI is that it requires derivatives with respect to $\vec{\lambda}$ to be calculated directly in the code. Unfortunately, many problems of interest require using pathways (such as the soft-core pathways, for removing repulsive interactions) that are not linear, as we discuss, making this more complex. Still, if the code of interest does compute $\frac{du}{d\vec{\lambda}}$, then TI is perhaps the simplest method to use, as it involves a very little post-processing effort.

\paragraph{The multistate Bennett acceptance ratio (MBAR)}
One can generalize Bennett's logic from two states to multiple states to obtain a free energy estimator that uses energy differences between configurations at all intermediate states to compute free energy differences between all states. MBAR gives a system of implicit equations for the free energies $f_i$:
\begin{equation}
f_i = - \ln \sum_{n=1}^{N} \frac{\exp(-u_i(\vec{q}_n))}{\sum_{k=1}^K N_k \exp(f_k-u_k(\vec{q}_n))},
\end{equation}
where there are $N_k$ samples from each of $K$ states, with $\sum_k N_k=N$ the total number of samples. Thus, we need to evaluate the energy function $u_i$ for all samples obtained at all states in the transformation. The equations can be solved by a number of different standard routines. We note that there are only $K-1$ independent equations, so only $K-1$ of the free energies are independent variables, and one of the $f_i$ must be specified (usually, without loss of generality, setting it to zero).

MBAR is probably the lowest variance asymptotically unbiased estimator of the free energy given the energies of the samples~\cite{tan2004likelihood}, which means that BAR is also the lowest variance estimator for the free energy difference between only 2 states, as it is mathematically exactly the same as MBAR in this case. MBAR also provides an uncertainty estimate, derived from standard error propagation methods for implicit functions, which has been shown to be highly accurate as long as there are sufficient samples at each state~\cite{paliwal2011benchmark}.

MBAR can also be thought of as the Zwanzig estimator of the free energy to state $i$ from a sampled distribution referred to as the \textit{mixture distribution}, where one throws all the samples from all simulations together in one ``pot''. Mathematically, this is defined by $p_m(\vec{q}) = N^{-1} \sum_k N_k \exp(f_k-u_k\vec{q})$, which is the average, weighted by the number of samples drawn from each distribution, of all the individual normalized probability distributions from the simulations that are performed~\cite{shirts2017reweighting}.

All of the estimators above have uncertainty estimates associated with them.  In the limit of sufficiently large data, perhaps several hundred or thousand independent points, exhaustive analyses of model data has shown that the error estimates of BAR, MBAR, and TI are all quite reliable when there is good overlap between intermediate states. For EXP, the number of samples at which they become reliable is significantly higher, especially if overlap between intermediate states is lower. However, in the limit of moderate or small amounts of data (tens or hundreds of independent samples) these errors become somewhat unreliable, often off by a factor of 2 from what would get if more data was collected. These estimator of uncertainty are all derived from propagation of error formulae from the estimators themselves. However, when the underlying data is noisy, this approximation is not very good.

Some of the authors' experience has shown that significantly more reliable estimators at lower numbers of samples are obtained by performing bootstrap sampling on data that has been uncorrelated. We do not provide a full tutorial of bootstrapping here, but the basic idea is that one takes the $N_{sample}$ data points collected and draws, with replacement, $N_{sample}$ samples.  This means some of the data points will be represented multiple times, and other data points none. This process is then repeated $N_{bootstrap}$ times, where $N$ should generally be at least 50 to up to 200 for good estimates of the standard error of the estimator.  The data is then \textit{treated} as $N_{bootstrap}$ samples from the true distribution, and statistics such as the standard error are computed from this artificial set of $N_{bootstrap}$ experiments.  In the limit of $N_{sample}$ large, it can be shown that the bootstrap estimate of the standard error converges to the true population standard error.  One way this can be seen is that bootstrap estimators of the data are independent samples of the \textit{actual} distribution of the experiment performed, i.e., a bunch of $\delta$ functions at $N_{sample}$ points, rather than being independent samples from the true, usually continuous distribution.  As more and more data is collected, our collection of $\delta$ functions becomes more and more like the true distribution. Another advantage of bootstrap sampling is that one can construct decent estimates of error bounds with arbitrary percentiles, and not just standard errors of the estimates, which assume Gaussian behavior of the underlying error, and that the error results are Gaussian as well.  The bootstrap approach, on the other hand, captures non-Gaussian behavior in the data. 

One important point is that the bootstrap samples use to estimate the standard error should be decorrelated, or else the bootstrap estimate of the standard error will be artificially small.  More discussion of subsampling and decorrelation is included in section~\ref{sec:decorrelating-samples}. Another alternative to bootstrap sampling of individual points that better captures the correlations in the data is block bootstrapping~\cite{???}.  Block bootstrapping is somewhat more complicated and less common to perform and analyze than bootstrap estimates of the error, so we refer readers to the citations for more description, but it can also provide more reliable estimates of uncertainty than the estimators above.


\paragraph{Recommendations}
\begin{itemize}
\item We recommend MBAR if all energy differences are available. It is the lowest variance unbiased free energy estimate given samples from multiple states.
\item BAR is essentially just as good as MBAR for highly optimized $\vec{\lambda}$ intermediates. Specifically, if the $\vec{\lambda}$s are chosen such that intermediate states have moderate overlap with their neighbors (i.e. between $i$ and $i+1$ and between $i$ and $i-1$, they will \textit{not} have significant overlap with their next nearest neighbors $i+2$ and $i-2$. Thus MBAR does not actually get significant information from these energy differences, so one might as well not even calculate them, and just perform BAR between nearest neighbors.~\cite{paliwal2011benchmark} 
\item TI usually gives similar values as MBAR implemented with sufficient numbers of intermediates, but quadrature errors that are hard to estimate beforehand  can occur if one is not careful.~\cite{paliwal2011benchmark}
\item WHAM is an approximation to MBAR, and there are no compelling reasons it should be used. If careful, it is not necessarily much worse than the other methods, but it always introduces some degree of binning error.
\item Other variants, especially ones that adaptively determine the free energies can be useful in certain circumstances but beyond the scope of a Best Practices article.
\end{itemize}

\subsection{Detecting the boundary between equilibrated and production regions}
\label{sec:automatic-equilibration-detection}
Much of the infrastructure for analyzing alchemical free energy calculations relies on the concept of asymptotically unbiased estimators, which produce unbiased estimates of the free energy when fed very long simulations~\cite{shirts2005comparison}.
In reality, free energy calculations are often initiated from highly atypical initial conditions (such as a protein-ligand geometry obtained from docking and subjected to a heuristic solvent placement scheme), and simulations are of a finite length dictated by available computational resources and computing demands.
As a result, these estimators can produce significantly biased estimates if fed the entirety of simulation data generated without further processing~\cite{chodera2016simple}.
\begin{figure}
    \centering
    \includegraphics[width=0.95\linewidth]{figures/fig11_equib_detection/Figure.pdf}
    \caption{{\bf Automatic partitioning into equilibration and production regions.}
    (\textbf{A}) The average (black line) standard deviation (shaded region) of the reduced potential $u^*$ over many independent replicate simulations started from the same initial conditions show a significant initial transient change before relaxing to the true average potential energy (\textbf{B}). A cumulative average (red) of the entire simulation data demonstrates simulation bias not seen when initial simulation data is omitted (blue). Using an automated approach to detect equilibration of the boundary $t_0$ using statistical inefficiency $g$ (\textbf{C})  for an effective simulation interval (\textbf{D}). (\textbf{E}) The optimal equilibration boundary $t_0$ is selected to maximize the number of uncorrelated samples.
    \emph{Figure adapted from~\cite{chodera2016simple}.}
    }
    \label{fig:automatic-equilibration-detection}
\end{figure}

To minimize this effect, an initial portion of the simulation is often discarded to \emph{equilibration}~\cite{braun2019best}, with the idea of removing the most heavily biased initial portion of simulation data but retaining the unbiased \emph{production} region that represents a stationary Markov chain process sampling from the desired equilibrium target distribution.
Because the simulation time required for the atypical initial sampler state to relax toward equilibrium is a property of the specific system being simulated and the specific initial conditions selected, it is simplest to collect data for the whole process and use an automated algorithm to select how much data should be discarded to equilibration in a post-processing step.

A simple approach to automatically partitioning simulation data into equilibration and production regions is described in~\cite{chodera2016simple} (illustrated in Fig.~\ref{fig:automatic-equilibration-detection}).
Suppose we have a simulation of length $T$ consisting of correlated data.
Here, the goal of the post-processing step is to select the equilibration boundary $t_0 \in [0, T]$ so as to \emph{maximize} the number of effectively uncorrelated samples remaining in the production region $N_{[t_0,T]}$, which is defined as
\begin{eqnarray}
N_{[t_0,T]} &=& \frac{T - t_0}{g_{[t_0,T]}}
\end{eqnarray}
where $g_{[t_0,T]}$ is the \emph{statistical inefficiency} of a timeseries $a_t$, described in more detail below.
This approach is implemented within the MBAR~\cite{kylebeauchamp2019choderalab} and alchemlyb~\cite{daviddotson2019alchemistry} packages, and is highly recommended for standard practice. A very similar approach involves minimising the standard error of the production region~\cite{whiteEffectiveTruncationHeuristic1997, sprattHeuristicsStartupProblem1998, hoadAutomatingWarmupLength2010, clarkRobustAutomatedTruncation2025}.

For additional discussion of working with correlated data and autocorrelation analysis, please refer to the work on Best Practices for Quantification of Uncertainty and Sampling Quality in Molecular Simulations~\cite{grossfield2018best}.

\paragraph{Computing the timeseries for equilibration detection}
Typically, the timeseries of note $a_t$ analyzed in automated equilibration detection is the negative logarithm of the probability density ($\pi(x_t; \vec{\lambda}$)) sampled by the MCMC algorithm (up to an irrelevant additive constant).
For simple independent simulations that sample $x_t \sim \pi(x ; \vec{\lambda})$, this is given by the reduced potential
\begin{eqnarray}
a_t &\equiv& - \ln \pi(x_t; \vec{\lambda}) + c = u(x_t; \vec{\lambda}) .
\end{eqnarray}

Note that the use of the effective reduced potential is not guaranteed to pick up on all slow relaxation processes that may be coupled to the alchemical free energy, but the simplicity of its computation means it is generally appropriate for most cases.

\paragraph{Cautions in automating equilibration detection}
For simulations that are simply not long enough to contain a large number of samples from true equilibrium either because they are very short or contain slow processes, this procedure cannot completely remove the bias.
In such cases, this approach simply selects the final portion of the the simulation, which may be contained in a single substate of configurational space, and may itself lead to biased estimates. 
This situation can be detected if the equilibration boundary $t_0$ is a significant fraction of the total simulation length $T$, with a good rule of thumb being that $T \gtrsim 20 t_0$.
If this is not possible, advanced analysis techniques that assume only local equilibrium (rather than global equilibrium) such as the TRAM estimators~\cite{mey2014xtram,wu2016multiensemble,nuske2017markov} may be more appropriate, but are beyond the scope of this paper.

\subsection{Decorrelating samples for analysis}
\label{sec:decorrelating-samples}
\paragraph{Computing the statistical inefficiency}
Replicas in ensemble simulations are initialized with velocities drawn independently from the Maxwell–Boltzmann distribution and hence generate decorrelated samples by default. When only one simulation is available, the procedures described below provide a lower-bound estimate of the uncertainty.

Most estimators require an uncorrelated set of samples from the equilibrium distribution to produce (relatively) unbiased estimates of the statistical uncertainty, as most estimates of the uncertainty are derived assuming unbiased samples.
To do this, the production region of the simulation is generally \emph{subsampled} with an interval approximately equal to or greater than the \emph{statistical inefficiency} $g \ge 1$ to produce a set of uncorrelated samples that can be fed to the estimator machinery~\cite{chodera2016simple},
\begin{eqnarray}
g &\equiv& 1 + 2 \tau_\mathrm{eq} \label{eq:statistical-inefficiency-definition}
\end{eqnarray}
where $\tau_\mathrm{eq}$ is the integrated autocorrelation time, formally defined as
\begin{eqnarray}
\tau_\mathrm{eq} &\equiv& \sum_{t=1}^{T-1} \left(1 - \frac{t}{T}\right) C_t \label{eq:integrated-autocorrelation-time-definition} , 
\end{eqnarray}
with the discrete-time normalized fluctuation autocorrelation function $C_t$ defined as
\begin{eqnarray}
C_t &\equiv& \frac{\expect{a_n a_{n+t}} - \expect{a_n}^2}{\expect{a_n^2} - \expect{a_n}^2} . \label{equation:autocorrelation-definition}
\end{eqnarray}
The basic concept is that $\tau_\mathrm{eq}$ corresponds to the single-exponential decay time for the autocorrelation process that generates samples, so the statistical inefficiency $g$ measures the approximate temporal separation between two effectively uncorrelated samples (where two exponential relaxation times are presumed to be sufficient).

Robust estimation of $C_t$ for $t \sim T$ is difficult due to growth in statistical error, so common estimators of $g$ make use of several additional properties of $C_t$ to provide useful estimates (see \emph{Practical Computation of Statistical Inefficiencies} in~\cite{chodera2016simple} for a detailed discussion).

We recommend using the robust statistical inefficiency computation routines available within the MBAR~\cite{kylebeauchamp2019choderalab} and alchemlyb~\cite{daviddotson2019alchemistry} packages, though we caution that any such algorithms will underestimate the correlation time with insufficient data. Such approaches also assume that the data doesn't have any long time scale drift over the course of the simulation, which is a clear sign of lack of equilibration.  Generally, most methods will give reasonable correlation times when the simulation lasts 40--50 correlation times.


\paragraph{Subsampling data to generate uncorrelated samples}
Once the statistical inefficiency $g$ has been estimated, it is straightforward to subsample the correlated timeseries simulation data to produce effectively uncorrelated data that can be fed to the free energy estimators.
Suppose the correlated timeseries is $\{a_t\}_{t=1}^T$; we can form a new timeseries of $N_{\mathrm{eff}} \approx T / g$ effectively uncorrelated samples by selecting a subset of indices $\{ \: t = \mathrm{round}((n-1) \, g) \: | \: n \in \mathrm{range}(1,\ldots ,N) \: \}$ where $\mathrm{round(x)}$ denotes rounding to the nearest integer.

However, samples uncorrelated by this procedure are only approximately uncorrelated.  Recent careful investigation has shown that the lowest uncertainty results can be obtained by using \textit{all} of the data to obtain an estimate of the free energy itself, but using only subsampled data to calculate error estimates using the formulas or by using bootstrapping.
In fact, one can show that the standard deviation of the estimate determined by data that has been subsampled is the unbiased estimator of the free energy estimate using all the data, but is actually an underestimate of the uncertainty of estimate using just the subsampled data.
%MRS: Finlay, is there a citation for the mathematical analysis you showed in the issue tracker?  This would be a good place to it. 

We don't need to use all of the data to recover the remaining correlation.  In practice, if one subsamples the data with a
correlation interval of $g/10$, where $g$ is the correlation time, this will recover the missing correlation.  Thus, if $g=3.0$ in units of timesteps, it is best to use all of the data.  If $g=100.0$, then one loses essentially no information by subsampling with $g=10.0$ in estimating the free energies, and still saves significant time by not using all of the now-completely duplicative data.  Note that subsampling with correlation time $g$ should still be used for estimating the uncertainties, perhaps requiring two passes of the simulation analysis code. 

If independent simulations at each $\lambda$ are used, the alchemical state $\vec{\lambda}$ may have a significant impact on the correlation time, and these simulations should be subsampled independently using a separate estimate of the statistical inefficiency $g$ for each alchemical state. If coupled simulations are used (such as a Hamiltonian replica exchange simulation), the replicas should undergo equivalent random walks in alchemical space, and the replicas can be subsampled with the same $g$ to generate an equal number of uncorrelated samples at each alchemical state. Conveniently, maximising the effective sample size for automated equilibration detection produces an appropriate estimate of $g$ over the production region for automating this process.

Our overall recommendations are therefore to determine the subsampling period $g$, either use all of the data or subsample with something like $g/10$ (i.e. more frequently than specified by $g$) to compute the free energy estimates, and then use fully subsampled data (with subsampling interval $g$) to estimate the uncertainties of the estimates.  Uncertainties calculated with the full data set will be significant underestimates if $g > 1$.

\paragraph{Cautions and considerations}
Reliable estimation of the statistical inefficiency is difficult, and estimates will not generally be as precise (in a relative error sense) as averages.
To ensure there is sufficient data available for reliable decorrelation and estimation of free energy differences, it is recommended that the effective number of uncorrelated samples $N_{\mathrm{eff}} \ge  \sim 50$ if the BAR or MBAR estimators (discussed below in sec~\ref{subsec:estimators}) are used; the number may need to be much higher with alternate estimators.


\subsection{Uncertainty estimation}
\label{subsec:uncertainty}
It is important to consider the variation in your computed free energies from your equilibrium simulations, in order to obtain an estimate of uncertainty of the obtained value for the free energies of interest. The Best Practices paper by Grossfield et al.,~\cite{grossfield2018best} provides substantial detail on how to estimate uncertainties from molecular simulations and is a good starting point for this topic. 
The uncertainty of a free energy estimate is limited, however, as it is only an estimate of the configurations sampled and cannot contain any information from the phase space not sampled during a simulation. As a consequence, the variance in free energy afforded by any estimator will always be an underestimate of the true uncertainty.
In general, the quantification of different error metrics depends on both data generation and analysis methods used from the ones discussed above. The user may choose best practices based on their need for the calculations carried out. If only few free energies need to be calculated at very high accuracy, a different strategy might be employed than if large-scale estimates are needed. As such, considering overall computational cost or availability of resources with respect to accuracy desired from computations may influence the choice of sampling and analysis scheme. 
%Since sampling all of phase space is prohibitively expensive to satisfy the ergodic theorem, certain considerations are often made to still assess uncertainties in computed free energy estimates. If a system exhibits a stable strong binding pose a short number of simulation repeats, sometimes termed ensemble approaches (e.g. TIES~\cite{bhati2017}) often offer adequate free energy estimates. However, situations with more flexible binding and poses will require more strategic sampling schemes to get estimate uncertainties.  


%Statistical mechanics provides a route to calculate macroscopic thermodynamic properties of a system from \textit{ensemble averaging} over microstates. Hitherto, MD practitioners have been assuming the validity of the ergodic hypothesis that allows one to equate ensemble averaging to time averaging in the limit of time approaching infinity to predict thermodynamic properties using one-off simulations. However, it is often ignored that this limit is on the order of a Poincaré recurrence time, which is truly astronomical and well beyond the reach of today's supercomputers. In more rigorous terms, ergodic theory necessitates that, if a dynamical system is to approach equilibrium, it is not sufficient for it to be ``ergodic'' but it must also be ``mixing'' (these terms refer to the different classes of dynamical systems provided by ergodic theory; please see the references for details)~\cite{coveney2016, MDbook2025}. Rate processes (a course of change within a system that occurs over time) and equilibration times are a property of the distribution function, not of individual trajectories. Consequently, neighbouring trajectories in the underlying phase space diverge exponentially which means that a single trajectory can never capture the true behaviour of a system. Rather, one must perform true ensemble averaging through running sufficiently large number of replicas, termed ``ensemble simulations''. This is manifest in the numerous published reports where authors have highlighted the non-reproducibility of results obtained from one-off simulations and that single simulations heavily underestimate the true uncertainty in predictions~\cite{wan2020fep+, wan2021uq, vassaux2021, gapsys2020large, wade2022, bhati2017, bhati2022, bhati2025, wan2023eqvsneq, bhati2018, bhati2019}. The uncertainty is calculated as the standard error of the mean for estimates obtained from each replica in the ensemble. The ensemble size is a parameter that needs to be determined empirically for the system of interest and may need to be adjusted; however, some general recommendations (for both EQ and NEQ approaches) based on systematic analyses on a large and diverse dataset of protein-ligand complexes are available in a series of papers published by the Coveney group~\cite{bhati2017, bhati2018, bhati2019, bhati2022, wan2023eqvsneq, bhati2025}. Further, ensemble simulations are also necessary in case of enhanced sampling methods~\cite{bhati2018} as well as microsecond long simulations~\cite{bhati2023}. It is the influence of these reports that journals such as \textit{JCIM} and \textit{Communications Biology} have now mandated the use of ensemble simulations in computational studies~\cite{wan2023}. 

Computing free energies using TI (Sec.n~\ref{subsec:estimators}) is straightforward and the trapezoidal rule is often recommended. The trapezoid rule easily allows unequal spacing of $\vec{\lambda}$ states, which is often required to minimize the variance in the free energy estimate, but in principle any good numerical integration method can be used if care is taken.  
Determining of regions of high curvature when estimating the integral is helpful to determine regions of phase space where more sampling and/or more $\vec{\lambda}$ states are necessary to obtain the best approximation of the integral. Plotting $\vec{\lambda}$ with respect to the gradients at each of the $\vec{\lambda}$ values, which can be done automatically with tools such as alchemlyb,  can be a helpful diagnostic. 
Additionally, computing the overall variance of TI requires the calculation of the overall variance of the integration, rather than each individual $\Delta$G$_{i,i+1}$ and assuming variances add independently. 
Therefore, $\mathrm{var}$($\Delta$f) = $\sum_{i=1}^{K}w_{k}^2 \mathrm{var}(\frac{du}{d\vec{\lambda}})_{k}$, where the $w_k$ are the integration weights (see Sec~\ref{subsec:estimators} for more discussion of $w_k$).

%The TIES method~\cite{bhati2017} employs a different scheme to obtain the overall variance of the integral. It assumes that the integrand is a Gaussian random process and hence the thermodynamic integral can be viewed as a so-called stochastic integral, which forms the basis of uncertainty propagation in this integral. The following equation is used to compute the overall variance of the integral combining variance at each $\lambda$ state. $\mathrm{var}$($\Delta$f) = $\sum_{i=1}^{K}\Delta\lambda_{k}^2 \mathrm{var}(\frac{du}{d\vec{\lambda}})_{k}$. 

<<<<<<< HEAD
Beyond thermodynamic integration, the TIES method\cite{bhati2017} uses an Ito integral with Iso isomoetry for error propogation.
=======
Beyond thermodynamic integration, the TIES method\cite{bhati2017} uses an Ito integral with Iso isomoetry for error propagation.
>>>>>>> 144a76c7

For alchemical changes that result in smooth, low curvature sets of $\expect{\frac{dU}{d\vec{\lambda}}}$, a relatively small number of $\vec{\lambda}$ states is necessary for sufficient accuracy and low variance in the free energy estimate. 
Depending on the difficulty of the perturbation, the bias introduced by discretization of the integral can become large due to increased curvature, and more $\vec{\lambda}$ intermediate states become necessary to reduce error.
It is recommended that researchers verify that a sufficient number of states are included such that the free energy is essentially invariant to the number of lambda intermediate states chosen. Good heuristics or measures to assess the 'difficulty' of a given perturbation is still an ongoing research topic. 

Compared with TI, the MBAR method (Sec.~\ref{subsec:estimators}) discussed above provides uncertainty estimation directly from solving a set of linear equations to compute the variances between all states. 
The number of states and amount of sampling should be optimized to minimize the uncertainty in the MBAR free energy estimate, while balancing other key considerations such as computational expense. 
A less accurate uncertainty estimate may be desirable over a reduced computational expense, increased sampling strategies such as using larger simulation ensembles will provide more accurate uncertainties but will drastically increase the computational cost. 
However, this process based on one-off simulations underestimates the true uncertainty and hence uncertainties for MBAR also should be obtained using ensemble simulations~\cite{bhati2018, wade2022}.

If possible, it is advisable to analyze the same set of simulations with different estimators, providing an opportunity for synergy. If different estimators agree the free energy estimate is more reliable than if there are differences between methods that are larger than 1 kcal/mol and would indicate poor convergence. 

Uncertainty can also be assessed for a particular perturbation by repeating calculations with slight changes in initial configurations, forcefield parameters, and different random seeds in the MD engine. 
The assessment of variability in free energy calculations due to repeating simulations has been previously reported~\cite{aldeghi2019accurate,paliwal2011benchmark,mey2016blinded,mey2018impact}, and large variance in free energies estimated from simulations with different random seeds should be flagged as issues with convergence. 

For relative binding free energy calculations, additional sensitivity analysis can be performed by changing the initial configurations of non-core regions of the perturbation topology and determining if this change in configurations results in a large differences in the computed relative free energy, indicating poor sampling of ligand configuration.
The proposed changes in configuration are increasingly relevant if no experimental evidence is available to reduce uncertainty in where the changing atoms should be positioned.

In addition to statistical uncertainty and sampling, a variety of other factors can impact results from binding free energy calculations. In addition to the choice of initial configuration, results can depend on the choice of force field for the protein/receptor, water, and small molecule(s), so rerunning calculations with different choices of force field can also be used to assess how sensitive results and conclusions are to these particular choices. Other factors, like system preparation (choice of protonation state, tautomer, counterion presence, salt concentration, etc.) can also substantially impact results~\cite{mobley2017predicting, mobley2017predictinga}, so unless modelers are confident they have these factors correct, sensitivity to these choices may also need to be examined.
<<<<<<< HEAD
Incidentally, Vassaux \textit{et al.} perfor med a systematic study comparing the effect of both aleatoric as well as parametric uncertainties for protein-ligand free energy calculations using NAMD~\cite{vassaux2021}. They found that, indeed, ensemble simulations are necessary to control both sources of uncertainties arising in simulations, just as is anticipated in the field of uncertainty quantification.
=======
Incidentally, Vassaux \textit{et al.} performed a systematic study comparing the effect of both aleatoric as well as parametric uncertainties for protein-ligand free energy calculations using NAMD~\cite{vassaux2021}. They found that, indeed, ensemble simulations are necessary to control both sources of uncertainties arising in simulations, just as is anticipated in the field of uncertainty quantification.
>>>>>>> 144a76c7

\subsection{Are my simulations any good?}
\label{sec:are-they-good}
There are different easily measurable indicators that can test how well converged simulations are, and if all alchemical states have been sufficiently sampled for a rigorous analysis. Furthermore, once you have established that individual perturbations are well behaved, there are some tricks to ensure the overall perturbation network gives reliable results.

\paragraph{Convergence of simulations}
Fig.~\ref{fig:freeenergytrajectories} illustrates how looking at the convergence of your data may be important. The CB8 host with guest G3 has a longer correlation time than the G6 guest in the octa acid (OA) host. In some cases, slow correlation time may not be expected and therefore not a feature known in advance. To this end, you should always look at all simulation data available and check convergence behaviour for each free energy estimate.
Comparing the free energy trajectories as a function of the simulation time in the forward and reverse time direction is a useful convergence test~\cite{klimovich2015guidelines}.
As shown in Fig.~\ref{fig:freeenergytrajectories}, disagreements larger than 1~$k_{B}T$ in the final part of the forward and reverse trajectories can be useful to detect unconverged results (see also Fig.~\ref{fig:convergence_forward_reverse}).
In this case, one can extend the simulations or try an approach that requires simulations in two separate binding modes where they interconvert at very slow timescales.  
\begin{figure}
    \includegraphics[width=0.90\linewidth]{figures/fig9_convergence/Figure.pdf}
    \caption{Average binding free energy of 5 replicate Hamiltonian replica exchange calculations as a function of total simulation time (i.e. the sum of the simulation time of all replicas) for the two host-guest systems CB8-G3 and OA-G6. Shaded areas represent 95\% confidence intervals around the mean computed from the 5 replicates data. The horizontal dash-dot lines show the final binding free energy prediction of the two calculations after a total of 5230 ns for OA-G6 and 6650 ns for CB8-G3. Dashed lines are the free energy trajectories computed in the forward (blue) and reverse (red) time direction for a single replicate calculation. Longer correlation times in CB8-G3 cause the calculation to converge more slowly. The original data used to generate the plot can be found at \url{https://github.com/samplchallenges/SAMPL6/blob/master/host_guest/Analysis/SAMPLing/Data/reference_free_energies.csv}.
}
    \label{fig:freeenergytrajectories}
\end{figure}

\paragraph{Overlap matrix}
One way of assessing reliability of the calculations is checking the phase space overlap between neighboring $\vec{\lambda}$-windows~\cite{wu2005phasespace, wu2005phasespacea}. For this purpose, a so-called overlap matrix $\mathcal{O}$ can be used. $\mathcal{O}$ is a $K\times K$ matrix, with $K$ being the number of simulated states, i.e. values of $\vec{\lambda}$. Sufficient overlap is important for reweighting estimators such as BAR or MBAR, but cannot help assess reliability of estimates when using TI. 
These matrices are graphical representations of the phase space overlap, i.e. the average probability that a sample generated at state $\vec{\lambda}_{j}$ can be observed at state $\vec{\lambda_{i}}$. As this probability is computed considering the samples from all states, and not just the adjacent states, the values in each row and column add up to 1. In this analysis, the goal is to ensure every state has overlap with its neighbors in both directions, indicated by off-diagonal elements that are sufficiently larger than zero. For accurate calculations, the matrix should be at least tridiagonal.

Details on the calculation and properties of these matrices can be found elsewhere~\cite{klimovich2015guidelines}.
In an overlap matrix $\mathcal{O}$, the off-diagonal values (${O}_{i,j,i\ne j}$) are negatively correlated with the variance of the free energy difference. Accordingly, the uncertainty of the free energy difference between the states $i$ and $j$ will be smaller when ${O}_{i,j,i\ne j}$ is larger (and thus the values in the main diagonal (${O}_{i,j,i=j}$) are smaller). 
Ensemble simulations generate wider distributions of energies and hence are expected to increase the overlap between neighbouring states~\cite{wade2022}.
In order to obtain a reliable estimate of the free energy all neighbouring states must be connected, i.e. there must be sufficient overlap between the samples of these states, such that ${O}_{i,j,i\ne j}\ge$ threshold).
However, due to the mathematical derivation it is difficult to explicitly describe the relation of the overlap matrix and the variance by formulae. Consequently, the threshold has to be derived empirically. It has been proposed that the values of the first off-diagonals (i.e. the diagonals above and below the main diagonal) should at least be 0.03 to obtain a reliable free energy estimate~\cite{klimovich2015guidelines}. Smaller values should be considered as a warning sign (see Fig.~\ref{fig:overlap}\textbf{C}), as the variance tends to be underestimated in case of poor overlap.

\begin{figure}
\includegraphics[width=0.90\columnwidth]{figures/fig12_overlap/Figure.pdf}
\caption{\label{fig:overlap} \textbf{Overlap matrices:} Visualising overlap matrices can help with assessing the quality of simulation data. (\textbf{A}) shows good overlap with all first off-diagonal entries well above 0.03, the suggested threshold, (\textbf{B}) is an example of mediocre overlap with good overlap at lower $\vec{\lambda}$ values and poor overlap at high $\vec{\lambda}$ values. (\textbf{C}) shows poor overlap resulting in disconnected simulations with unreliable MBAR estimates.}
\end{figure}

Fig.~\ref{fig:overlap}\textbf{A}, \textbf{B}, and \textbf{C} shows examples of good, mediocre, and poor overlap respectively. For Fig.~\ref{fig:overlap} \textbf{A}, the probability to find a sample from state $i$ in its neighbouring state $j$ is about 0.2 for all states adjacent to the main diagonal, and hence the overall connectivity is good. In the case of Fig.~\ref{fig:overlap} \textbf{B}, the overlap is strongly diminishing in the lower right corner, raising concerns regarding the reliability of the free energy estimate obtained. For Fig.~\ref{fig:overlap} \textbf{C}, the state at $\vec{\lambda}$ index = 6 is connected to neither of its neighbouring states. While this does not necessarily imply that the result for this perturbation is wrong, the energy estimate must at least be considered as highly unreliable.
In order to overcome the issue of poor overlap in this example, additional sampling should be performed by introducing additional states, i.e. $\vec{\lambda}$ values.

Interestingly, as the variance is inversely correlated with the number of states~\cite{klimovich2015guidelines}, it can in principle be reduced below any arbitrary threshold with enough simulation time and a large enough number of $\vec{\lambda}$ windows. However, decreasing the variance to a value close to 0 is not feasible, as this approach would significantly increase the calculation time. While variance can be decreased by increasing simulation length, if the overlap between states is known to be poor, increasing the number of $\vec{\lambda}$ values, or adjusting the spacing of those values to better cover regions of poor overlap will likely provide a larger immediate impact. Different approaches are described in Sec.~\ref{sec:simulation_protocol_choice} and more details can be found in the literature~\cite{dakka2018concurrent, hahn2019alchemical}.

 The precision of NEQ calculations is determined by the overlap between the forward and reverse work distributions corresponding to out-of-equilibrium transitions between the two end-points. To estimate the overlap, Wu \& Kofke suggest using dissipated work values which can be shown to correspond to the relative entropies of the densities in the phase space. \cite{wu2005phase} Another approach to assess NEQ convergence relies on calculating the first two moments of the Fermi function in Bennett Acceptance Ratio estimator. \cite{hahn2010measuring} Since the second order estimate converges slower than the first, the overall convergence of the free energy estimate can be quantified as the normalized difference between the two moments of the Fermi function. In practice, analytical error estimate of the BAR estimator \cite{shirts2003equilibrium} gives an indication when the overlap is lacking: the estimated error rapidly grows with the increase in the dissipated work. \cite{shirts2005comparison} Bhati \textit{et al.} recently studied the effect of such overlaps on the accuracy of predicted RBFEs~\cite{wan2023eqvsneq} as well as ABFEs~\cite{bhati2025} but found that overlap (or lack of it) does not capture the reliability of calculations very well. They recommended an alternative metric, ``distance'' defined as the difference between the inner extremes of the two work value distributions, which correlates quite well with the unsigned errors in free energy predictions and hence was found a better indicator of the reliability of NEQ calculations. 

\paragraph{Reversible binding simulations}
An even more stringent test of the correctness of binding free energy calculations is to compare the results to the equilibrium binding constants derived from long timescale reversible binding simulations~\cite{pan2017quantitative}. For small ligands with millimolar affinities, repeated binding to and unbinding from the protein can occur for a large number of times in a sufficiently long unbiased MD simulation (10-100 $\mu$s), and the equilibrium binding constants can be computed from the ratio of bound to unbound fractions of the simulation time. 
It is worth highlighting here that the necessity of ensemble simulations to capture the true uncertainty in predictions ensuring their reliability is equally applicable for long simulations. Bhati \textit{et al.} performed ensembles of 10 microsecond long simulations and reported large variability in several properties calculated from each replica~\cite{bhati2023}.
The agreement between the binding free energy calculations and the reversible binding simulations---given the same system preparation and the same force field parameters---will strongly support the correctness of both calculations, as the same results are arrived at by two independent methods, and any discrepancy will suggest some systematic error in one, or both, of the two methods. As part of validation testing of alchemical free energy codes a benchmark set to compare alchemical and direct computation of equilibrium binding constant should become standard in future.

\subsection{Common issues to watch out for during analysis}

It is important to carefully examine output data for common problems. Some of the most important things to check for are:
\begin{itemize}
\item \textbf{Sampling of the binding site by the ligand:} Make sure the ligand samples the binding site reasonably tightly for its expected potency and fit, and that it does not depart out of binding site in the coupled end state if it is a moderate to strong binder. 
\item \textbf{Consistency of free energy estimates across different estimators} Significant discrepancies, meaning results that further outside the mutual error estimates than would be plausible statistically, between free energies calculated with different free energy estimators such as TI, BAR, and MBAR. All of these estimators converge to the same results with sufficient sampling. Reports have shown that the use of ensemble simulations can ensure good agreement between different estimators as well as MD engines~\cite{wade2022}. Differences between them indicate poor overlap or errors in processing.
\item \textbf{Have replicas mixed well?} Poor replica mixing (for replica-exchange) or $\lambda$-space sampling for single-replica methods. If the system is not mixing between states, then the states are insufficiently close for mixing, or else there are bottlenecks in the configurational sampling that limit the accuracy.
\item \textbf{Behaviour of correlation times:} Correlation time that does not vary relatively smoothly as a function of $\vec{\lambda}$. Discontinuities in correlation time with $\vec{\lambda}$ indicate that the system is sampling significantly different configurations with only small changes to the Hamiltonian changes. This usually indicates sampling problems.
\item \textbf{Dependence of the free energy on initial configuration of the system.} Ensemble average properties should not depend on the starting point.
\item \textbf{Torsional sampling} Torsions with multiple low-energy minima where some of these minima are visited rarely or not at all. Which torsions have low energy minima can best be found by comparing to the simulation in the solvent. There should be clear physical reasons that simulation in the complex has different torsional distributions than the ligand in the solvent. 
\item \textbf{Free energy dependence on $\vec{\lambda}$} The free energy difference between states should vary relatively smoothly with $\vec{\lambda}$. If it varies drastically, then either there need to be finer sampling in $\vec{\lambda}$ in this region, or there are sampling problems there.
\item \textbf{Convergence of free energy} The free energy should clearly converge as a function of simulation time (Fig. ~\ref{fig:convergence_forward_reverse}).
\item If using non-equilibrium methods, \textbf{is the result independent of the speed at which the non-equilibrium change is performed}? Non-equilibrium methods are in theory independent of the switching time in the limit of good sampling unless the switching time is simply too short. 
%\item Other Diagnostics for non-equilibrium methods, robustness for switching time etc.?
\item \textbf{Visualization of data} In general, inspect output data such as energies and visualize the simulation trajectories and assess if they match your expectations. Many issues can be spotted by a straight forward visualization. 
\end{itemize}


%%%%%%%%%%%%%%%%%%%%%%%%%%%%%%%
% Conclusions                 %
%%%%%%%%%%%%%%%%%%%%%%%%%%%%%%%
\section{Unsettled Practices and Current Limitations}
\label{sec:unsettled}

\subsection{Unsettled practices}

Alchemical Free Energy (AFE) calculations have primarily been applied to simulate the stoichiometric, non-reversible binding of organic molecules to well-structured proteins. However, several areas of drug discovery involve other classes of binding events. While the underlying theory of alchemical free energy calculations is generally applicable, additional work may be required to develop efficient protocols suited to systems beyond the traditional small molecule–protein complex.
For example, there is growing interest in identifying small molecules that directly bind to RNA or DNA, with recent preliminary studies showing promising results using specialized simulation protocols.\cite{Abramyan2025,Rasouli2024} In contrast, there has been limited investigation into the applicability of AFE methods to small-molecule ligands targeting intrinsically disordered proteins (IDPs,\cite{Papadourakis2024} or proteins containing intrinsically disordered regions (IDRs) that undergo disorder-to-order transitions upon ligand binding.\cite{MendozaMartinez2022}
The treatment of covalent binders has also received some attention.\cite{luo2021,zhang2019} However, robust protocols for handling datasets of irreversible covalent binders containing diverse ‘warheads’ have not yet achieved widespread adoption.\cite{Yu2019} A variety of other applications are less traditional and may be possible but raise new practical issues; for example, if multiple copies of a ligand bind at once in the same site, this could pose challenges, as could handling of binding and function prediction for molecular glues and related categories of molecules. 

Relative free energy calculations carry with them additional unsettled practices relating to the use and careful treatment of dummy atoms (see ``Dummy Atoms'' in Section~\ref{sec:relative-fe-protocol}). In particular, as the work of~\cite{Fleck_2021} highlighted, valence terms for dummy atoms for dummy atoms must be treated far more carefully than previously appreciated in order for dummy atoms' contributions to the free energy to rigorously cancel. Less careful treatments may leave dummy atom terms only approximately canceling, or, worse, introducing uncharacterized errors in relative binding free energies. Indeed, such issues might have impeded previous attempts at reproducing free energy calculations across simulation engines~\cite{loeffler2018reproducibility}. 

While solutions to dummy atom challenges may in principle be known, most are not yet implemented in setup tools and free energy pipelines and have not yet been thoroughly characterized, so it seems likely that considerable science and engineering remains to be done in this space. 

More broadly, although several enhanced sampling strategies have been proposed to address configurational sampling bottlenecks in alchemical simulations, widely accepted best practices for detecting and resolving such challenges in a systematic and automated fashion remain elusive. 

\subsection{Current limitations}


%%%%%%%%%%%%%%%%%%%%%%%%%%%%%%%
% Conclusions                 %
%%%%%%%%%%%%%%%%%%%%%%%%%%%%%%%
\section{Conclusions}
\label{sec:conclusion}
Alchemical free energy calculations have seen a vast increase in popularity both in academic research as well as pharmaceutical industry applications in structure based drug discovery~\cite{schindler2020largescale, sherborne2016collaborating, wagner2017computational}. Commercial products such as FEP+ and Flare, which provide a convenient user interface make the setup and use of these methods much easier~\cite{wang2015accurate, kuhn2020assessment}, but this convenience comes with less flexibility in terms of choice of simulation protocols. It is also important to understand the current limitations of the methodology to recognise when automated workflow tools can be used effectively for a given protein target and when they are likely to fail still. Prospective prediction challenges such as the Drug Design Data resource grand challenges provide a community driven platform to evaluate different free energy protocols against each other on blinded targets~\cite{gaieb2018d3r, gaieb2019d3r}. Such efforts have highlighted that selection of seemingly identical or similar potential energy function or simulation package does not guarantee production of similar free energies owing to differences in simulation protocols. 
We hope that the best practice guide provides a set of tools that allow a better understanding of how to setup, run, and reliably interpret alchemical free energy calculations. 

%%%%%%%%%%%%%%%%%%%%%%%%%%%%%%%
% Software                    %
%%%%%%%%%%%%%%%%%%%%%%%%%%%%%%%
\section{Selection of available software packages}

\label{sec:software}
There are many different software solutions available for the setup, running, and analysis of alchemical free energy calculations. These will vary in customizability and ways in which they are ran, e.g. graphical user interface versus command line tool or python script. The following provides a non-exhaustive list of commercial and noncommercial tools available for conducting alchemical free energy calculations. 
\begin{itemize}

\item [] \textbf{Simulation software: Commercial}
   \begin{itemize}
    \item \href{https://www.schrodinger.com/fep}{FEP+} is a tool offered by Schr\"{o}dinger Inc. under a commercial license. It has an intuitive GUI which makes it easier for non-experts to run alchemical free energy calculations and analyze the results. It runs the DESMOND MD package under the hood and hence parallelizes well on GPUs~\cite{wang2015accurate}. 
    \item \href{https://www.cresset-group.com/software/flare/}{Flare} is a commercial structure-based drug design software offered by Cresset. Similar to FEP+ it has an easily accessible graphical user interface and strives to facilitate free energy calculations for non-experts while offering advanced users full control via a Python API. It only runs on GPUs, using CUDA or OpenCL~\cite{kuhn2020assessment}. It is build on top of the open source software packages Sire and BioSimSpace (cf. below).
    \item The molecular operating environment (\href{https://www.chemcomp.com/Products.htm}{MOE}) offered by the Chemical Computing Group (CCG) has a tool for performing free energy calculations. It is built on AMBER-TI (cf. below).
    \end{itemize}
    \item[]All the above tools also provide a convenient setup and analysis suite and are really a one in all product. \newline
\item [] \textbf{Simulation software: Free/low cost academic and Commercial}
	\begin{itemize}
	\item \href{https://www.charmm.org/}{CHARMM} has a variety of tools developed over the years. The PERT module can be used to define initial and final states and define the intermediate lambda points. FREN and BAR modules can be used to analyse the data after the MD run. Lambda-dynamics-based free energy calculation can be carried out using the BLOCK module. GPU optimized implementation of CHARMM's lambda dynamics is also implemented in the new package BLaDE \cite{hayes2021blade}. A number of energy interpolation schemes have been implemented in the new GPU package apoCHARMM \cite{prasad2025apocharmm}.     
	\item \href{https://ambermd.org/}{AMBER}, including its GPU-accelerated free energy engine~\cite{Lee_JChemTheoryComput_2017_v13_p3077,Giese_JChemTheoryComput_2018_v14_p1564,Lee_JChemInfModel_2018_v58_p2043} that supports a wide range of alchemical free energy methods~\cite{Tsai_JChemTheoryComput_2023_v19_p640,lee2023aces,Zhang_JChemTheoryComput_2024_v20_p3935}, workflows~\cite{Ganguly_JChemInfModel_2022_v62_p6069} and analysis tools~\cite{Giese_JChemInfModel_2025_v65_p5273,Case_JChemInfModel_2023_v63_p6183}. 
	\item \href{http://www.gromos.net/}{GROMOS} offers an extensive and flexible molecular dynamics and simulations analysis suites with free energy calculation functionalities including customizable alchemical paths and various sampling protocols~\cite{schmid2012architecture, kunz2012new, eichenberger2011gromos}.
	\end{itemize}
\item [] \textbf{Simulation software: Open Source}
	\begin{itemize}
	\item \href{https://www.plumed.org/}{PLUMED} is a tool which enables the usage of a variety of MD engines. It is designed as a plugin for MD packages such that it analyzes the trajectory on the fly. It also offers a VMD based plugin for the computation of collective variables~\cite{bonomi2019promoting}.   	
	\item \href{https://biosimspace.org/}{BioSimSpace} is a multiscale molecular simulation framework, written to allow computational modellers to quickly prototype and develop new algorithms for molecular simulation and molecular design~\cite{hedges2019biosimspace, hedges2023suite}. 
	\item \href{https://siremol.org/}{Sire} is a multiscale, molecular simulation framework that provides several applications, including SOMD, an MD/MC code for performing FEP calculations via an interface to OpenMM~\cite{woods2024sire}. 
<<<<<<< HEAD
	\item \href{http://getyank.org/latest/index.html}{YANK} is a tool developed by John Chodera and group on the top of OpenMM MD package. It allows the users to write their inputs in easy-to-use YAML format.
        \item \href{https://github.com/choderalab/openmmtools} provides tooling for creating alchemical simulations using OpenMM. These include tools for alchemically modifying OpenMM Systems, running multistate simulations and adding alchemical restraints.
=======
        \item \href{https://github.com/choderalab/openmmtools}{OpenMMTools} provides tooling for creating alchemical simulations using OpenMM. These include tools for alchemically modifying OpenMM Systems, running multistate simulations and adding alchemical restraints \cite{john_chodera_2025_17238654}.
>>>>>>> 144a76c7
	\item \href{http://www.gromacs.org/}{GROMACS} is a molecular simulation package with a significant number of free energy methods implementations. The LiveCOMS GROMACS tutorial includes an example free energy calculation~\cite{lemkul2018From}.
	\item \href{http://pmx.mpibpc.mpg.de/instructions.html}{PMX}, an add-on to GROMACS, offers a mutation free energy calculation module~\cite{abraham2015gromacs}.
	\item \href{https://github.com/qusers/Q6}{Q} is MD code for performing FEP calculations using a variety of force fields~\cite{aaquist2017q6}. 
    \item \href{http://www.ties-service.org}{TIES} enables the usage of NAMD and OpenMM for setting up alchemical free energy ensemble simulations \url{https://github.com/UCL-CCS/TIES_MD} \cite{bieniek2023}.
<<<<<<< HEAD
    \item \href{https://openfree.energy/}{Open Free Energy} is a platform which offers and allows the creations of alchemical simulation workflows for both absolute and relative binding free energies. Current offerings, notably include a Perses-based \url{https://github.com/choderalab/perses/tree/main/perses} hybrid topology method using OpenMM.
=======
    \item \href{https://openfree.energy/}{Open Free Energy} is a platform which offers and allows the creations of alchemical simulation workflows for both absolute and relative binding free energies. Current offerings, notably includes a \href{https://github.com/choderalab/perses/tree/main/perses}{Perses-based} hybrid topology method using OpenMM \cite{alibay_2025_17258732}.
    \item \href{https://github.com/Gallicchio-Lab/AToM-OpenMM}{AToM-OpenMM} is a Python package for running simulations using the Alchemical Transfer Method in OpenMM \cite{azimi2022relative, wu2021alchemical,gallicchio2008,gallicchio2025mutants}.
    \item \href{https://github.com/Psivant/femto/tree/main}{Femto} is a Python package for running conventional MD and free energy simulations. Notably it implements tooling for Separated Topologies\cite{baumann2023broadening} and the Alchemical Transfer Method\cite{azimi2022relative,wu2021alchemical,gallicchio2008,gallicchio2025mutants}.
>>>>>>> 144a76c7
	\end{itemize}
\item[] \textbf{Setup tools:}
	\begin{itemize}
	\item \href{http://pmx.mpibpc.mpg.de/instructions.html}{PMX}: Setup of perturbation maps, perturbed topologies and input coordinates for GROMACS simulations at \url{https://github.com/deGrootLab/pmx}.
	\item \href{https://github.com/OpenFreeEnergy/Lomap}{Lomap/Lomap2} : Relative alchemical transformation graph planning for setting up perturbation networks~\cite{liu2013lead}.
        \item \href{https://github.com/OpenFreeEnergy/kartograf} 
    Kartograf: An geometry-based atom mapper for setting up relative free energies with a conserved core~\cite{ries2024kartograf}.
        \item \href{https://github.com/OpenFreeEnergy/Konnektor}
<<<<<<< HEAD
    Konnektor: Tooling to aid in the creation of alchemical perrturbation networks~\cite{}.
	\item \href{http://www.charmm-gui.org/}{CHARMM-GUI} is a web-based tool for setting up a variety of MD simulations. It can be used to generate CHARMM scripts for solvation and ligand-binding free energy calculations~\cite{jo2008charmmgui}.
	\item \href{https://github.com/qusers/qligfep}{QligFEP} offers robust and fast setup of FEP calculations for the software package Q~\cite{jespers2019qligfep}.
	\item \href{https://github.com/protocaller/ProtoCaller}{ProtoCaller}, a setup tool for the automation of Gromacs free energy calculations~\cite{suruzhon2020protocaller}.
	\item \href{https://fesetup.readthedocs.io/en/latest/introduction.html}{FESetup} has been developed primarily to setup calculations in AMBER, GROMACS and SIRE~\cite{loeffler2015fesetup}.
        \item 
    \href{https://github.com/cbc-univie/transformato}{transformato} is a package for setting up single topology alchemical transformations to be run using CHARMM or OpenMM.
=======
    Konnektor: Tooling to aid in the creation of alchemical perrturbation networks~\cite{ries2024konnektor}.
	\item \href{http://www.charmm-gui.org/}{CHARMM-GUI} is a web-based tool for setting up a variety of MD simulations. It can be used to generate CHARMM scripts for solvation and ligand-binding free energy calculations~\cite{jo2008charmmgui}.
	\item \href{https://github.com/qusers/qligfep}{QligFEP} offers robust and fast setup of FEP calculations for the software package Q~\cite{jespers2019qligfep}.
        \item 
    \href{https://github.com/cbc-univie/transformato}{transformato} is a package for setting up single topology alchemical transformations to be run using CHARMM or OpenMM \cite{karwounopoulos2022relative, karwounopoulos2023calculations, wieder2022alchemical}.
>>>>>>> 144a76c7
    \item \href{http://www.ties-service.org}{TIES} allows the setup of perturbation maps, hybrid topologies and structures as well as simulation-ready models for NAMD and OpenMM \url{https://github.com/UCL-CCS/TIES} \cite{bieniek2023}.
	\end{itemize}
\item []\textbf{Analysis tools:}
	\begin{itemize}

	\item Alchemlyb: Multipackage free energy analysis
	\url{https://github.com/alchemistry/alchemlyb}~\cite{daviddotson2020alchemistry}.
	\item pymbar: MBAR implementation, but have to roll your own analysis wrapper      
	\url{https://github.com/choderalab/pymbar} \cite{shirts2008statisticallya}.
<<<<<<< HEAD
	\item Cinnabar: Standardising alchemical free energy analysis. Includes tools for calculating network-wide analyses and deriving absolute free energies using a maximum-likelihood estimator \url{https://github.com/OpenFreeEnergy/cinnabar}.
	\item Free Energy Workflows: Sire-specific free energy map analysis using weighted path averages 
        \item \href{https://gitlab.com/RutgersLBSR/fe-toolkit} FE-Toolkit: collection of packages for free energy analysis, including network-wide MBAR analysis~/cite{}.
    \url{https://github.com/michellab/freenrgworkflows}.
=======
	\item \href{https://github.com/OpenFreeEnergy/cinnabar}{Cinnabar}: Standardising alchemical free energy analysis. Includes tools for calculating network-wide analyses and deriving absolute free energies using a maximum-likelihood estimator \cite{richard_gowers_2025_15678719}.
        \item \href{https://gitlab.com/RutgersLBSR/fe-toolkit}{FE-Toolkit}: collection of packages for free energy analysis, including network-wide MBAR analysis~\cite{giese2025fe}.
>>>>>>> 144a76c7
    \item \href{http://www.ties-service.org}{TIES}: Perform statistical analysis of the output of alchemical ensemble simulations and report reliable predictions along with statistical uncertainties for a variety of free energy estimators \url{https://github.com/UCL-CCS/TIES_MD} \cite{bieniek2023}.
	\end{itemize}
\item[] Generally, commercial software will offer more complete pipelines in which standalone analysis applications are not necessarily needed; free and open source packages often require manual analysis but allow more flexibility and modification.
\end{itemize}


\section{Checklist}
\label{sec:checklist}
\begin{Checklists*}
\begin{checklist}{ Know what you want to simulate}
    \textbf{Initial questions you should ask before you set up an alchemical free energy calculation using molecular dynamics simulations}
\begin{itemize}
    \item Is my problem suitable for an alchemical calculation?
    \item Do I understand the biology, chemistry, and physics of my system (e.g., binding modes, protonation states at assay pH, or membrane environment)?
    \item Have I properly prepared my protein and ligand systems (e.g., the use of high-quality starting structures, inclusion of binding site waters and cofactors, stereochemistry considerations)?
    \item Does my system contain any structures that require custom parameters?
    \item What simulation protocol will provide the most evidence to verify my hypothesis?
    \item Are the projected computational expense and runtime realistic for my scientific goals?
    \item Will my protocol be reproducible? 
    \item Will my statistics be reliable? If not, would more replicates solve the problem? 
    \item Can I open-source my data?
\end{itemize}
\end{checklist}

\begin{checklist}{Preparing your simulations}
\textbf{Steps to getting started setting up your alchemical free energy calculation}
\begin{itemize}
    \item Make sure you know why you have picked your (combination of) force field(s)
    \item Energy minimize your system
    \item Equilibrate your system properly with your choice of thermodynamic ensemble
    \item Check the stability of your system and whether it behaves the way you believe it should
\end{itemize}
\end{checklist}

\begin{checklist}{Running absolute simulations}
        \textbf{Steps to running your absolute alchemical free energy calculations}
\begin{itemize}
 \item Check your ligands have the biologically correct binding pose(s)
        \item Make sure your \textlambda-scheduling is  appropriate
        \item Check if your ligands are discharging and decoupling correctly
        \item Set up your restraints correctly
        \item Subsample the data to estimate the variance of your free energy estimation protocol (but not to estimate the values themselves)
        \item Apply the appropriate correction terms
        \item Ensure sufficient configurational sampling for slow degrees of freedom (e.g., check for kinetic trapping in metastable states).
\end{itemize}
\end{checklist}

\begin{checklist}{Running relative simulations}
        \textbf{Steps to running your relative alchemical free energy calculations}
\begin{itemize}
   \item Check your ligands  have the same, biologically correct binding pose
        \item Make sure your $\lambda$-scheduling is set correctly
        \item Make sure your molecular transformations are realistic (1-5 heavy atoms for reliable computations)
        \item Generate a perturbation network by your method of choice; check whether you have enough cycle closures to check consistency in the results
        \item Check whether dummy atoms were assigned correctly
         \item Apply the appropriate correction terms
         \item Ensure sufficient configurational sampling for slow degrees of freedom (e.g., check for kinetic trapping in metastable states)
\end{itemize}
\end{checklist}
\end{Checklists*}

%Analyis checklist
\begin{Checklists*}
\begin{checklist}{How do I know which simulations are unreliable?}
    \textbf{Situations suggesting your alchemical free energy calculations have not run properly (assuming absence of experimental affinities)}
        \begin{itemize}
                \item Standard error (\textsigma) should not be \textgreater1 kcal·mol$^{-1}$ 
    \item Simulated systems have not converged - trajectories should be manually checked for consistency; other methods such as generating RMSD plots are also recommended
    \item Simulated systems not sampling all relevant conformational states (e.g., different torsional states of a side chain in a binding pocket) that are expected to impact free energy values.
    \item Statistically significant differences in free energy estimates from simulations starting from different initial states usually indicate insufficient configurational sampling
    \newline\newline\textit{Relative:}
    \item If you observe hysteresis in perturbations and incorrect cycle closures
    \item Energy differences \textgreater$\sim$15 kcal$\cdot$mol$^{-1}$  are likely unreliable
    \newline\newline\textit{Absolute:}
    \item Energies \textless$\sim$-15 kcal$\cdot$mol$^{-1}$  are likely unreliable
    \item The ligand has not sampled most of the intended region after the decoupling step
    \item The ligand is drifting out of the intended region after the decoupling step
        \end{itemize}
\end{checklist}

\begin{checklist}{Why are they not reliable?}
    \textbf{Suggestions for finding out why your alchemical free energy calculations may not be reliable}
\begin{itemize}
    \item Check again whether dummy atoms were assigned correctly
    \item Inspect the trajectories across the $\lambda$-schedule (particularly the endpoints) for problems described in the text
    \item Inspect the overlap matrices for lack of overlap
    \item Check if all relevant conformational states are sufficiently sampled 
\end{itemize}
\end{checklist}

\begin{checklist}{Data Analysis}
    \textbf{Steps to analyzing your output data correctly}
\begin{itemize}
    \item Decide which calculated values to assess, e.g., shifted or unshifted $\Delta G$,  $\Delta \Delta G$ of computed edges, or $\Delta \Delta G$ of all edges
    \item Discard the equilibration region. Subsample the data to estimate the variance of your free energy estimation protocol (but not to estimate the values themselves)
    \item Examine the phase space overlap and the convergence of your simulation
    \item Make sure you have run enough replicates to ensure statistical reliability (\textgreater3)
    \item Compute both correlation and ranking coefficients and ranking statistics (e.g., r, \textrho, MUE and \texttau)
    \item Include error bars in all your visual analyses, and state how they were calculated.
    \item Consider bootstrapping uncertainties rather than using free energy error estimators
\end{itemize}
\end{checklist}
\end{Checklists*}
\clearpage


\section*{Author Contributions}
%%%%%%%%%%%%%%%%
% This section mustt describe the actual contributions of
% author. Since this is an electronic-only journal, there is
% no length limit when you describe the authors' contributions,
% so we recommend describing what they actually did rather than
% simply categorizing them in a small number of
% predefined roles as might be done in other journals.
%
% See the policies ``Policies on Authorship'' section of https://livecoms.github.io
% for more information on deciding on authorship and author order.
%%%%%%%%%%%%%%%%
\textbf{ASJSM}: Coordinated the document, contributed to most sections, and co-designed Figs.~\ref{fig:fig_binding_thermodynamic_cycle},~\ref{fig:fig_topology},~\ref{fig:fig_mcss},~\ref{fig:fig_types_of_networks},~\ref{fig:fig_absolute_thermodynamic_cycle},~\ref{fig:scatterplot_analysis}, and created Figs.~\ref{fig:fig_what_is_lambda},~\ref{fig:fig_what_is_alchemy},~\ref{fig:overlap},~\ref{fig:pmf} and replotted~\ref{fig:automatic-equilibration-detection} and~\ref{fig:fig_types_of_networks}.\\
\textbf{BA}: Helped write the uncertainty estimation, stopping conditions, and output analysis sections and created figure ~\ref{fig:convergence_forward_reverse}.\\
\textbf{IA} Reviewed and contributed to Sec. ~\ref{sec:prerequisites}, ~\ref{subsec:hydration}, and ~\ref{sec:multiple-chemical-states}. Updated Sec. ~\ref{sec:software}.
\textbf{APB} Contributed updates to the discussion of uncertainty quantification.\\
\textbf{SB} Wrote the sections on topologies and dummy atoms in Sec.~\ref{sec:relative-fe-protocol} and contributed to the discussion and review of many sections, in particular Sec.~\ref{sec:standardstate-restraints}.\\
\textbf{HBM} Contributed to Sec.~\ref{sec:plot_data} and Fig.~ \ref{fig:scatterplot_analysis} and helped edit the paper.\\
\textbf{JDC}: Wrote Sec.~\ref{sec:decorrelating-samples} and~\ref{sec:automatic-equilibration-detection} discussed structure and design of the whole document, suggested Figs.~\ref{fig:fig_what_is_alchemy} and~\ref{fig:fig_sampling_scheme}. \\
\textbf{FC}: Coordinated the v2.0 updates to the article (TODO: be more specific?/ mention ABFE updates?). \\
\textbf{PVC} Contributed updates to the discussion of uncertainty quantification.\\
\textbf{JWE} Contributed to ``Conserved binding site waters can play an important role in binding free energies'' and ``Handling poorly sampled water networks'' in Sec. ~\ref{subsec:binding}.\\
<<<<<<< HEAD
\textbf{EG} Wrote the updated Sec.~\ref{sec:theory} and Sec.~\ref{sec:multiple-chemical-states},  updated Sec.~\ref{sec:standardstate-restraints}, and and contributed to the discussion and review of many sections.\\
\textbf{MG} Contributed to ``Changes in net charge can be challenging/problematic'' in Sec. \ref{subsec:net charge}. \\
\textbf{DFH} Contributed to Sec.~\ref{sec:software} and helped edit the paper. \\
\textbf{W-TH}: Wrote Sec.~\ref{sec:configurational_sampling}, updated Sec.~\ref{sec:prerequisites},~\ref{sec:unsettled}, and~\ref{sec:checklist}, and created Fig. ~\ref{fig:configurational_sampling}.\\
\textbf{SK}: Contributed to Sec. \ref{sec:theory} and \ref{sec:standardstate-restraints}  \\
=======
\textbf{EG} Wrote the updated Sec.~\ref{sec:theory} and Sec.~\ref{sec:multiple-chemical-states},  updated Sec.~\ref{sec:standardstate-restraints}, co-wrote Sec.~\ref{sec:atm} with SK, and and contributed to the discussion and review of many sections.\\
\textbf{MG} Contributed to ``Changes in net charge can be challenging/problematic'' in Sec. \ref{subsec:net charge}. \\
\textbf{DFH} Contributed to Sec.~\ref{sec:software} and helped edit the paper. \\
\textbf{W-TH}: Wrote Sec.~\ref{sec:configurational_sampling}, updated Sec.~\ref{sec:prerequisites},~\ref{sec:unsettled}, and~\ref{sec:checklist}, and created Fig. ~\ref{fig:configurational_sampling}.\\
\textbf{SK}: Contributed to Sec. \ref{sec:atm}.\\
>>>>>>> 144a76c7
\textbf{MK}: Contributed to Sec.~\ref{sec:data_analysis}, provided the data for figure~\ref{fig:overlap}, compiled the dataset for Sec.~\ref{sec:benchmark} and helped edit the paper.\\
\textbf{JM}: Contributed to Sec.~\ref{subsec:reproducible},~\ref{sec:prerequisites},~\ref{sec:important_path},~\ref{subsec:estimators},~\ref{subsec:uncertainty}, and~\ref{sec:conclusion}\\
\textbf{DLM}: Contributed to the outline, drafted some of the sections, gave ideas on figures, and helped edit the paper.\\
\textbf{LNN}: Helped write the simulation length, stopping conditions, and information saving section. Edited and reviewed alchemical path section.\\
\textbf{WJP} Contributed to ``Conserved binding site waters can play an important role in binding free energies'' and ``Handling poorly sampled water networks'' in Sec. ~\ref{subsec:binding}.\\
\textbf{SP} Wrote Sec.~\ref{sec:software}. \\
\textbf{BR}: Updated Section \ref{subsec: Atom Mapping}, \ref{subsec: Dummy Atoms}, \ref{subsec: Ring breaking and forming} and supported reviewing for Topologies.\\
\textbf{AR}: Created figure~\ref{fig:freeenergytrajectories}, contributed to sections~\ref{sec:theory} and~\ref{sec:simulation_protocol_choice}, and helped edit the paper.\\
\textbf{CO} Contributed to ``Changes in net charge can be challenging/problematic'' in Sec. \ref{subsec:net charge}. \\
\textbf{JS}: Created Figs.~ \ref{fig:fig_what_is_alchemy},~\ref{fig:fig_binding_thermodynamic_cycle},~\ref{fig:fig_topology},~\ref{fig:fig_mcss},~\ref{fig:fig_absolute_thermodynamic_cycle},~\ref{fig:scatterplot_analysis}, and an initial draft of~\ref{fig:fig_types_of_networks}. Wrote Sec.~\ref{sec:plot_data}, the checklist Sec.~\ref{sec:checklist}, and contributed to general formatting discussions and editing.\\
\textbf{OJM} Contributed to ``Conserved binding site waters can play an important role in binding free energies'' and ``Handling poorly sampled water networks'' in Sec. ~\ref{subsec:binding}.\\
\textbf{MRS}: Helped create figure~\ref{fig:fig_what_is_lambda}, wrote Sec.~\ref{sec:important_path} describing choices for alchemical pathways and parts of~\ref{sec:data_analysis} on the analysis for free energy calculations. Reviewed and edited text throughout.\\
\textbf{GT}: Contributed to Sec.~\ref{sec:intro} and~\ref{sec:drugdiscovery}, and helped edit the paper.\\
\textbf{MO} Contributed to Section \ref{subsec:hydration}
\textbf{HX}: Contributed Sec.~\ref{subsec:accuracy}, to Sec.~\ref{sec:relative-fe-protocol}, and to Sec.~\ref{sec:are-they-good}.
% We suggest you preserve this comment:
For a more detailed description of author contributions,
see the GitHub issue tracking and changelog at \githubrepository.

\section*{Other Contributions}
%%%%%%%%%%%%%%%
% You should include all people who have filed issues that were
% accepted into the paper, or that upon discussion altered what was in the paper.
% Multiple significant contributions might mean that the contributor
% should be moved to authorship at the discretion of the a
%
% See the policies ``Policies on Authorship'' section of https://livecoms.github.io for
% more information on deciding on authorship and author order.
%%%%%%%%%%%%%%%
Julia E. Rice participated in the original discussion of the document at the Best Practices in Molecular Simulation Workshop Hosted by at NIST, Gaithersburg, MD, August 24th-25th, 2017.
Marieke Schor proofread the manuscript. 
We thank Sara Tkaczyk for creating Figure 3 (based on the earlier version by Jenke Scheen).


% We suggest you preserve this comment:
For a more detailed description of contributions from the community and others, 
see the GitHub issue tracking and changelog at \githubrepository.


\section*{Potentially Conflicting Interests}
%%%%%%%
%Declare any potentially competing interests, financial or otherwise
%%%%%%%
JM is a current member of the Scientific Advisory Board of Cresset. 
SK is employed by SandboxAQ.
MK is employed by Cresset who commercially distribute a software for performing alchemical free energy calculations. MRS is a Open Science Fellow and consultant for Silicon Therapeutics.
JDC is a current member of the Scientific Advisory Board of OpenEye Scientific Software and a consultant to Foresite Laboratories.
JWE receives research funding from AZ, Astex Pharmaceuticals, Exscientia, GSK, dstl, UCB, Diamond Light Source. Astex Pharmaceuticals part funds WGP., where he is now employed.
\section*{Funding Information}
%%%%%%%
% Authors should acknowledge funding sources here. Reference specific grants.
%%%%%%%
ASJSM and JM acknowledge funding through an EPSRC flagship software grant: EP/P022138/1
MK and JM acknowledge funding through Innovate UK by KTP partnership 011120.
AR acknowledges partial support from the Tri-Institutional Program in Computational Biology and Medicine and the Sloan Kettering Institute.
HEBM acknowledges support from a Molecular Sciences Software Institute Investment Fellowship and Relay Therapeutics.
DLM acknowledges support from the National Institutes of Health (R01GM108889, R01GM124270, and R01GM132386), and the National Science Foundation (CHE 1352608).
JDC acknowledges support from the National Institutes of Health (NIH P30 CA008748, NIH R01 GM121505, R01 GM132386), as does EG (NIH 1R15GM151708).
A complete funding history for the Chodera lab can be found at \url{http://choderalab.org/funding}.
The content is solely the responsibility of the authors and does not necessarily represent the official views of the National Institutes of Health.
FC acknowledges support from a UKRI Future Leaders Fellowship (Grant MR/T019654/1).
OJM, WGP, and JWE acknowledge funding from the EPSRC, Astex Pharmaceuticals, and Defence Threat Reduction Agency.
WTH acknowledges funding from Boehringer Ingelheim, which supports his postdoctoral position at the University of Oxford.
CO and MG acknowledge the financial support by the Austrian Federal Ministry for Digital and Economic Affairs, the National Foundation for Research, Technology and Development, the Christian Doppler Research Association, BASF, and Boehringer Ingelheim.
IA acknowledges funding from the Open Free Energy Fund. A list of financially contributing Open Free Energy members can be found at \url{https://openfree.energy/about/}.


\section*{Author Information}
\makeorcid
\bibliography{merged}

%%%%%%%%%%%%%%%%%%%%%%%%%%%%%%%%%%%%%%%%%%%%%%%%%%%%%%%%%%%%
%%% APPENDICES
%%%%%%%%%%%%%%%%%%%%%%%%%%%%%%%%%%%%%%%%%%%%%%%%%%%%%%%%%%%%

%\appendix


\end{document}<|MERGE_RESOLUTION|>--- conflicted
+++ resolved
@@ -831,11 +831,7 @@
 finite computing resources necessarily limit the generated number of uncorrelated samples of potential energy surfaces, and therefore alchemical free energy calculations only give free energy estimates to within finite precision. An important consideration is how reproducible alchemical free energy calculations are in practice. In simple cases, such as absolute hydration free energies of small organic molecules, or relative hydration free energy calculations between structurally similar small organic molecules, it should be possible to obtain highly precise estimates with a given software package, i.e., with a sample standard deviation under 0.01 kcal/mol~\cite{rizzi2019sampl6}.
 For more complex use cases such as protein-ligand binding free energies the repeatability is often substantially worse~\cite{rizzi2019sampl6}. 
 
-<<<<<<< HEAD
-MD trajectories are extremely sensitive to their starting conditions and hence one-off simulations can never be reproducible~\cite{coveney2016, MDbook2025}. Thus, it is recommended to perform ensemble simulations in order to perform ensemble averaging to obtain thermodynamic quantities in a reliable manner. Bhati \textit{et al.} developed the TIES method~\cite{bhati2017, bhati2022, bhati2025} which is based on the use of ensemble methods, where the ensemble size can be adjusted based on available computational resource and required precision~\cite{wan2023}. Studies have shown that, in general, an ensemble size of 5 and 10 members is a reasonable starting point for alchemical RBFE and ABFE calculations, respectively, but recommendations are provided to adjust them based on some rules of thumb~\cite{bhati2022, bhati2025}. 
-=======
 MD trajectories are extremely sensitive to their starting conditions and hence one-off simulations can never be reproducible~\cite{coveney2016, MDbook2025, caves_locally_1998}. Thus, it is recommended to perform ensemble simulations in order to perform ensemble averaging to obtain thermodynamic quantities in a reliable manner. Bhati \textit{et al.} developed the TIES method~\cite{bhati2017, bhati2022, bhati2025} which is based on the use of ensemble methods, where the ensemble size can be adjusted based on available computational resource and required precision~\cite{wan2023}. Studies have shown that, in general, an ensemble size of 5 and 10 members is a reasonable starting point for alchemical RBFE and ABFE calculations, respectively, but recommendations are provided to adjust them based on some rules of thumb~\cite{bhati2022, bhati2025}. 
->>>>>>> 144a76c7
 The sample standard deviation will give a crude estimate of the reliability of the estimates, and whether the precision is sufficient for the problem at hand.
 
 %To estimate ensemble averages and provide robust error statistics generally three independent repeats of simulations are recommended. In this case a repeat or replica are taken as synonyms. As such other approaches use even larger ensembles of simulations such as in the TIES method~\cite{bhati2017} developed by Bhati et al., where a minimum of 5 to 10 replicas are recommended to make up the ensemble for RBFE and ABFE calculations respectively~\cite{bhati2022, bhati2025}. Typically single free energy differences across multiple replicas are expected to be reproducible within 1 kcal/mol.
@@ -888,39 +884,20 @@
 %
 \section{Simulation prerequisites}
 \label{sec:prerequisites}
-<<<<<<< HEAD
-Alchemical free energy protocols as discussed below (Sec.~\ref{sec:simulation_protocol_choice}) are defined for a specific type of free energy calculation, i.e. a free energy of hydration or a free energy of binding. Different types of simulations require different choices for ligands, solvent, and host molecules (in the case of the estimation of free energies of binding). 
-=======
 Alchemical free energy protocols as discussed below (Sec.~\ref{sec:simulation_protocol_choice}) are defined for a specific type of free energy calculation, i.e. a free energy of solvation or a free energy of binding. Different types of simulations require different choices for ligands, solvent, and host molecules (in the case of the estimation of free energies of binding). 
->>>>>>> 144a76c7
 
 \subsection{Free energies of solvation or partition coefficients}
 As described in Section~\ref{sec:theory-solvation}, the theory and equations for computing solvation free energies are well established. Here, we focus instead on practical considerations for applying these methods to hydration and partition coefficient calculations.
 
 \label{subsec:hydration}
-<<<<<<< HEAD
-Preliminary considerations necessary for using free energy methods to compute partition coefficients are generally more straightforward. For example, a 3D minimised structure of a solute can be generated with a simple tool such as openBabel and solvated to prepare the input to compute a free energy of hydration~\cite{oboyle2011open}. Despite their relative simplicity, care should still be taken when preparing these systems to avoid introducing systematic errors.
-
-\paragraph{The choice of solvent force field may impact the calculation}
-A careful choice of force field for the organic solvent model, as well as water model is essential. A critical aspect of these calculations is the preparation of the system ahead of simulation. The choice of force field for both the solute and solvents involved is critical. Accurate modeling of the solute's solvation behavior hinges on realistic representations of the solvent (for partition coefficient calculations). See for example~\cite{bosisio2016blinded,rustenburg2016measuring} for a good discussion of these choices.  Beyond water, the same level of scrutiny is needed for organic solvents such as octanol, cyclohexane, or others used in partitioning studies. For example, in a study by Open Force Field, they found that the general AMBER force field (GAFF)\cite{wang2004gaff} and Open Force Field Sage \cite{boothroyd2023sage} force fields produced results in non-aqueous solutions. Care should be taken when choosing the forcefield as solvent model parameters may vary substantially between force fields \cite{jambeck2003, kadaoluwa_2021, mobley_2007charge} and impact results accordingly.
-
-\paragraph{Charge models are non-trivial}
-Modeling the partial charges of the solute and solvent molecules is also highly important. In some fixed-charge models, the assigned partial charges depend on the input conformation of the molecule, meaning that poor or inconsistent conformer selection can introduce systematic errors in solvation free energy estimates \cite{jakalian2000, jambeck2003}. This is particularly true for methods such as Restrained Electrostatic Potential (RESP)\cite{bayly1993resp} or AM1 population charges with bond-charge correction (AM1-BCC)\cite{jakalian2000}, where the geometry of the molecule at the time of charge derivation can influence the electrostatic potential fit \cite{basma2001, zhang2011, dupradeau2010, osato2025}. In these cases, the conformer(s) used for assigning the partial charges should be saved for reproducibility. Ensuring consistency between the charge derivation geometry and the initial simulation structure is therefore recommended, or alternatively, using ensemble-averaged charges or polarizable models where appropriate \cite{ren2002,lemkul2016}.
-=======
 Preliminary considerations necessary for using free energy methods to compute partition coefficients are generally more straightforward. For example, a 3D minimized structure of a solute can be generated with a simple tool such as Open Babel and solvated to prepare the input to compute a free energy of hydration~\cite{oboyle2011open}. Despite their relative simplicity, care should still be taken when preparing these systems to avoid introducing systematic errors.
 
 \paragraph{The choice of solvent force field may impact the calculation}
 A careful choice of force field for the organic solvent model, as well as water model is essential. A critical aspect of these calculations is the preparation of the system ahead of simulation. The choice of force field for both the solute and solvents involved is critical. Accurate modeling of the solute's solvation behavior hinges on realistic representations of the solvent (for partition coefficient calculations). See for example~\cite{bosisio2016blinded,rustenburg2016measuring} for a good discussion of these choices.  Beyond water, the same level of scrutiny is needed for organic solvents such as octanol, cyclohexane, or others used in partitioning studies. For example, in a study by Open Force Field, they found that the general AMBER force field (GAFF)\cite{wang2004gaff} and Open Force Field Sage \cite{boothroyd2023sage} force fields produced different results in non-aqueous solutions. Care should be taken when choosing the forcefield as solvent model parameters may vary substantially between force fields \cite{jambeck2003, kadaoluwa_2021, mobley_2007charge} and impact results accordingly.
->>>>>>> 144a76c7
 
 \paragraph{Equilibration of the Solvent}
 Before computing solvation or partition free energies, it is important to ensure that the solvent itself is adequately equilibrated. While water typically equilibrates rapidly, especially when prepared using standard protocols, some organic solvents—particularly those with long hydrocarbon chains—can require substantially longer equilibration times\cite{fan2021sampl7}. Failing to properly equilibrate the solvent can introduce systematic errors in free energy calculations, as the solvent structure and density may not reflect the true thermodynamic ensemble of the target environment\cite{zhang2017solventmodel}.
 
-<<<<<<< HEAD
-
-
-=======
->>>>>>> 144a76c7
 \paragraph{Validation through experimental comparisons}  
 Finally, experimental comparisons in these systems are often more direct than in binding free energies. Hydration and partition coefficients are frequently measured with high precision, enabling rigorous validation of computational protocols. Calculating solvation free energies for charged solutes, however, remains particularly challenging, as long-range electrostatics, finite-size artifacts, and treatment of counterions can significantly affect results. Moreover, direct experimental determination of ionic hydration free energies is generally not feasible; instead, such values are inferred by decomposing the solvation free energy of ion pairs \cite{mobley2014freesolv}. This has led to their prominent use in blind challenges such as SAMPL \cite{skillman2012sampl3, mobley2014sampl4, bergazin2021sampl7}, where participants predict hydration or partition free energies of small molecules using a variety of force fields, solvent models, and sampling strategies. These exercises have repeatedly shown that small changes in simulation parameters or protocols can result in significant deviations from experimental results, reinforcing the need for careful setup and validation even in seemingly "simple" solvation systems.
 
@@ -1068,11 +1045,8 @@
 \sbnote{I think this should get its own paragraph/subsection; to be expanded!} Software packages vary in their use of single or dual topology approaches; for example, AMBER TI uses a dual topology approach, while BioSimSpace uses a single topology approach. Please make sure to check what approach is used with your software package of choice, or whether it supports your choice of approach (GROMACS and GROMOS, for example, support both). 
 To our knowledge, efficiency differences have not been thoroughly explored, though conventional wisdom suggests that fewer dummy atoms are better, as introducing or removing atomic sites is usually more difficult, requiring more intermediate steps ~\cite{liu2013lead, mobley2012perspective}.
 
-<<<<<<< HEAD
 Because they duplicate the common region, dual coordinate formulations are not generally applicable to small modifications of large molecules, such as single-point mutations of proteins. An exception, and an example of the variety of alchemical approaches, is the Alchemical Transfer with Coordinate Swapping method~\cite{gallicchio2025mutants}, which is a dual coordinate approach with similar convergence characteristics of single- and dual-topology formulations. It works by exchanging the coordinates of the corresponding atoms of the common substructure of the free and bound ligands and displacing the atoms of the variable substituents. The net effect is the switching of the positions of the two ligands (Figure \ref{fig:atm-illustration}\textbf{B}) by the transfer of only their variable regions.
 
-=======
->>>>>>> 144a76c7
 \paragraph{Atom mapping} \label{subsec: Atom Mapping}
 Following the choice of system representation and sampling strategy, it might be required to generate a atom mapping. This is the case especially for system representations using a single coordinate set (Type 1. \& 2), however a dual coordinate set approach could use an atom mapping as well, depending on the sampling method, this will be explained in the next steps.
 Once a single coordinate set approach is selected, a crucial next step is to identify the common atoms which will not be perturbed between the two molecules (respectively end-states).
@@ -1102,11 +1076,7 @@
 
 Single coordinate set relative calculations and calculations based on substructure searches only work if in fact the ligands share a common substructure, e.g. are part of a congeneric series, see Fig.~\ref{fig:fig_mcss}.
 If no common substructure is shared, then dual coordinate sets methods like linked-dual or separated topology free energy calculations are needed. One would co-localize a pair of compounds in a binding site, exclude their interactions with one another, and compute the relative binding free energy by turning one molecule on from being dummy atoms while turning the other off.
-<<<<<<< HEAD
 For such approaches it is crucial to find a good set of restraints, that keep the ligands colocalized over the time of the simulation . This problem is similar to the required restraints in ABFE Calculations (see \ref{sec:standardstate-restraints} ). Few descriptions of possible approaches in RBFE calculations can be found for such approaches like the one suggested by \textit{Baumann et al.}~\cite{baumann2023broadening} based on Boresch style restraints~\cite{boresch2003absolute}, with an elaborate automatic atom selection approach, for the seperated topology approach, or Restraintmaker~\cite{ries2022restraintmaker} for the linked-DCDT approaches, which finds a small set of atoms to be linked via distance restraints, with a small distance to each other. 
-=======
-For such approaches it is crucial to find a good set of restraints, that keep the ligands colocalized over the time of the simulation . This problem is similar to the required restraints in ABFE Calculations (see \ref{sec:ABFE-standard-state} ). Few descriptions of possible approaches in RBFE calculations can be found for such approaches like the one suggested by \textit{Baumann et al.}~\cite{baumann2023broadening} based on Boresch style restraints~\cite{boresch2003absolute}, with an elaborate automatic atom selection approach, for the seperated topology approach, or Restraintmaker~\cite{ries2022restraintmaker} for the linked-DCDT approaches, which finds a small set of atoms to be linked via distance restraints, with a small distance to each other. 
->>>>>>> 144a76c7
 However the implementation and testing of an fully automatized dual-topology pipeline for RBFE dual topology approaches is still to our knowledge a remaining research problem and was only tested with small datasets. \cite{jespers2019qligfep, rieder2022lev}
 
 \paragraph{Dummy atoms} \label{subsec: Dummy Atoms}
@@ -1117,13 +1087,8 @@
 
 While some early work on the correct treatment of dummy atoms, i.e., how to treat them so that their contribution to the partition function factors, has been available for years \cite{Boresch_2002,Shobana_2000,Wang_2012}, most workers seem to mostly turn off nonbonded interactions for dummy atoms, but leaving all bonded interactions intact \sbnote{To all: While I am quite sure that this is what most of us have been doing most of the time, I wonder whether this has been epxlicitly described anywhere?}. Since current force fields use multiple angle and torsion terms for each atom, there are often a large number of bonded energy terms connecting dummy atoms to the physical molecule. However, as already described in the early studies and repeated in a more recent study focusing on the correct treatment of dummy atoms \cite{Fleck_2021}, the desired factorization can only be guaranteed if any dummy atom connected to the physical molecule is held by exactly three (non-redundant) degrees of freedom. Naive application of the three-degree-of-freedom per dummy atom rule (for dummy atoms having at least one joint bonded term with the physical molecule), however, can result in simulations where the dummy part adopts unphysical configurations/conformations; Fleck et al.\ referred to this as “flapping”. Thus, depending on the details of the physical molecule -- dummy atom(s) junction, the three degree of freedoms need to be selected with care, or a carefully chosen additional redundant degree of freedom may be needed. In the latter case, the factorization of the partition function is not exact, but the overall error can still be made arbitrarily small. For the full details, we refer the reader to Ref.~\cite{Fleck_2021}. 
 
-<<<<<<< HEAD
 One situation involving dummy atoms that needs to be avoided is the creation of a cyclic structure involving dummy atoms, i.e., whenever the (group of) dummy atom(s) is attached to two different parts of the physical molecule. In this case, the factorization of the partition function is never possible \cite{Shobana_2000}. It follows that ring opening or closing is extremely challenging to carry out using SCST approaches \cite{liu2015ring}; these difficulties have in part motivated the development and adoption of dual coordinate approaches. For more on ring opening/closing, see also below. Nevertheless, DC approaches are susceptible to exactly this type of problem: to keep the noninteracting molecule on top of the interacting one, typically multiple bonded restraints (e.g. harmonic bonds) are used \cite{Axelsen_1998,Ries_2022}. These effectively, are equivalent to the formation of cyclic structures with potential erroneous contributions to the double free energy difference of interest. The type of restraints used in SepTop \cite{rocklin2013separated,Baumann_2023} and ATM \cite{azimi2022relative} avoid this problem.
-Additionally, SCDT approaches, such as TIES~\cite{bhati2017}, [MENTION OTHERS TOO], etc., circumvent this issue by design as they do not need any restraints to hold MCSS together between the two end-points.
-=======
-One situation involving dummy atoms that needs to be avoided is the creation of a cyclic structure involving dummy atoms, i.e., whenever the (group of) dummy atom(s) is attached to two different parts of the physical molecule. In this case, the factorization of the partition function is never possible \cite{Shobana_2000}. It follows that ring opening or closing is extremely challenging to carry out using SCST approaches \cite{liu2015ring}; these difficulties have in part motivated the development and adoption of dual coordinate approaches. For more on ring opening/closing, see also below. Nevertheless, DC approaches are susceptible to exactly this type of problem: to keep the noninteracting molecule on top of the interacting one, typically multiple bonded restraints (e.g. harmonic bonds) are used \cite{Axelsen_1998,Ries_2022}. These effectively, are equivalent to the formation of cyclic structures with potential erroneous contributions to the double free energy difference of interest. The type of restraints used in SepTop \cite{rocklin2013separated,Baumann_2023} and ATM \cite{Azimi_2022} avoid this problem.
 Additionally, SCDT approaches, such as TIES~\cite{bhati2017}, circumvent this issue by design as they do not need any restraints to hold MCSS together between the two end-points.
->>>>>>> 144a76c7
 
 The influence from an incorrect treatment of dummy atoms (e.g., leaving all bonded terms intact) is difficult to estimate, though it may be small in many cases \cite{Fleck_2021}. Nevertheless, some guidelines should be followed:
 \begin{itemize}
@@ -1183,10 +1148,6 @@
 Conversely, the term $\Delta G_{b,{\rm exc.}} = - k_B T \ln \langle e^{-\beta \Delta \Psi}  \rangle_0 $ is the \emph{excess} component of the standard free energy of binding, which is the term that depends on intermolecular interactions and the specific chemical composition of the system. The excess component is the target of the alchemical molecular simulations discussed here, in contrast to the ideal term that is generally evaluated analytically~\cite{boresch2003absolute}.
 \end{comment}
 
-<<<<<<< HEAD
-=======
-\paragraph{Handling the standard state in free energy calculations.} \label{sec:ABFE-standard-state}
->>>>>>> 144a76c7
 As discussed in Sections \ref{sec:theory-solvation} and \ref{sec:theory-partitioning}, the handling of the standard state in solvation and solvent partitioning free energy calculations is typically straightforward. Eq.~(\ref{eq:DG0-solvation-def}) identifies the ideal and excess components of the standard solvation free energy in terms of the standard gas pressure $P^\circ$, standard solution concentration $C^\circ$, and ensemble averages typically evaluated by alchemical free energy simulations. These relations provide simple recipes to relate computational estimates to experimental values obtained under different conditions. Moreover, typical experimental reporters (Henry's constants and partitioning coefficients) directly probe the excess term calculated by molecular simulations, which is independent of the standard state.
 
 As discussed above, the situation for binding is more complex and requires special care. The first important aspect is that binding free energy calculations must be performed with binding site restraints that implement the binding site indicator function $I(\zeta)$ by forcing the ligand to occupy the binding site even when it is decoupled from the receptor. Doing otherwise would fail to specify the bound macrostate of the complex and return undefined binding free energy estimates. However, in practice, calculations lacking binding site restraints often return reliable binding free energy estimates due to the kinetic trapping of the ligand in the binding site region during the relatively short molecular dynamics sampling typical of alchemical binding free energy simulations. Nevertheless, longer calculations could display persistent drift of the estimate as new regions of conformational space are sampled. A more serious consequence of neglecting binding site restraints is the possibility of the ligand leaving the binding site when it is not coupled to the receptor. Such occurrence indicates a serious violation of the theory. Alchemical binding free energy simulations where the ligand leaves the binding site are not set up correctly and can return grossly inaccurate binding free energy estimates.
@@ -1348,11 +1309,7 @@
 
 Notably, detecting and addressing configurational sampling challenges in alchemical calculations remains a non-trivial task. In relative free energy calculations, large cycle closure errors are commonly used as indicators of insufficient sampling, although small errors do not necessarily imply that sampling is adequate~\cite{suruzhon2021sensitivity}. Measurement of the sensitivity of individual edges in the thermodynamic graph to the enforcement of cycle closure constraints can help to identify problematic alchemical transformations~\cite{giese2025transferability}. In other types of calculations, diagnosing sampling deficiencies typically requires prior knowledge of relevant metastable states, as well as collective variables that distinguish them. Such collective variables are often based on physical intuition, experimental insights, or preliminary computational analyses. However, optimal collective variables are rarely known \textit{a priori}, complicating the systematic detection of sampling issues. Although recent ad-hoc machine learning methods for optimal CV identification have shown promise~\cite{gokdemir2025machine, sidky2020machine, bonati2021deep} and could in principle be straightforwardly integrated into alchemical sampling protocols, systematic studies explicitly demonstrating such integration have yet to appear. Consequently, widely accepted best practices about automated diagnostic protocols capable of identifying and resolving configurational sampling bottlenecks have not yet been established. 
 
-<<<<<<< HEAD
-\paragraph{Conformational sampling can also solvation and binding free energies}
-=======
 \paragraph{Conformational sampling challenges can affect both solvation and binding free energies}
->>>>>>> 144a76c7
 While sampling challenges are often perceived to be minor for small molecules especially in hydration free energies, however, they can still be non-trivial. Even subtle degrees of freedom such as orientations of the hydroxyl group (as in neutral carboxylic acids) or intramolecular hydrogen bonding can influence the calculated free energy difference between two environments\cite{klimovich2010predicting, lim2019assessing}. Molecules with multiple rotatable bonds, internal hydrogen bonds, or conformational flexibility may exhibit environment-dependent populations that are difficult to sample adequately within the timescale of typical molecular dynamics simulations. Typically, solvation free energies are computed as absolute transformations, meaning that as the size and flexibility of the ligand increase, the sampling burden grows and convergence of the free energy estimate becomes more challenging. In some cases, enhanced sampling techniques such as replica exchange\cite{rest2} or metadynamics\cite{hsu2023alchemical, khuttan2024make} may be beneficial, even in hydration or partition coefficient calculations.
 
 In partition coefficient calculations, the situation becomes even more complex, as two distinct environments must be adequately sampled: typically water and a nonpolar organic solvent. These systems not only differ in their dielectric properties and hydrogen bonding behavior but may also yield different dominant solute conformers. The partition free energy is sensitive to the relative population of conformers in each environment, so it is essential to ensure that sampling in each phase is independently converged. It is also important to ensure adequate overlap in the common end states—if the solute is collapsed to two different gas-phase or non-interacting states, the thermodynamic cycle may not hold\cite{fan2021sampl7}. Some studies have employed restrained or confining potentials to prevent solutes from drifting to the interface (especially when using periodic systems with both phases present), while others model each phase separately and compute the free energy difference via thermodynamic cycles\cite{turchi2019,bannan2016,petris2021}.
@@ -1562,144 +1519,6 @@
 
 \subsubsection{Charge models are non-trivial}
 Modeling the partial charges of the solute and solvent molecules is also highly important. In some fixed-charge models, the assigned partial charges depend on the input conformation of the molecule, meaning that poor or inconsistent conformer selection can introduce systematic errors in solvation free energy estimates \cite{jakalian2000, jambeck2003}. This is particularly true for methods such as Restrained Electrostatic Potential (RESP)\cite{bayly1993resp} or AM1 population charges with bond-charge correction (AM1-BCC)\cite{jakalian2000}, where the geometry of the molecule at the time of charge derivation can influence the electrostatic potential fit \cite{basma2001, zhang2011, dupradeau2010, osato2025}. In these cases, the conformer(s) used for assigning the partial charges should be saved for reproducibility. Ensuring consistency between the charge derivation geometry and the initial simulation structure is therefore recommended, or alternatively, using ensemble-averaged charges or polarizable models where appropriate \cite{ren2002,lemkul2016}.
-<<<<<<< HEAD
-=======
-
-\subsection{Alchemical Transfer Method for Absolute and Relative Binding Free Energy Calculations}
-\label{sec:atm}
-
-\subsubsection{Introduction}
- 
-The Alchemical Transfer Method (ATM)~\cite{wu2021alchemical,azimi2022relative} is an alchemical framework for estimating binding free energies that targets generality with a rigorous and straightforward implementation, with as few additions as possible to standard non-alchemical models of molecular systems. Additionally, the method targets complex ligand transformations in drug design, involving scaffold-hopping and charge-changing transformations that are not well supported by traditional algorithms. ATM's overarching philosophy is to deploy robust and rigorous free energy estimation algorithms with the simplest possible procedures for developers and end users. One critical design principle is the seamless support for advanced molecular potential energy functions, such as quantum-mechanical, polarizable, and neural network potentials, in free energy-based drug discovery applications. 
-
-To reach its objectives, ATM represents the alchemical potential energy function through a coordinate transformation~\cite{azimi2022application,azimi2022relative}. Unlike traditional alchemical approaches that rely on parameter interpolation of interaction potentials, ATM employs an energy interpolation alchemical energy function~\cite{konig2021efficient} where the target potential is expressed as the reference potential after the ligand is translated from the solvent to the binding site (Figure~\ref{fig:atm-illustration}). The binding free energy calculation is performed directly, without solution and receptor legs, as well as electrostatic and non-electrostatic steps. The simulation system consists of a single solvent box prepared with conventional setup tools and without pairwise soft-core potentials.  The leveraging of the natural capabilities of MD engines to apply coordinate transformations is a distinguishing feature of ATM. Alchemical transformations for binding implemented through coordinate transformations are computationally straightforward and applicable with any potential energy function, requiring only the evaluation of energy and derivatives before and after the coordinate transformation. Conversely, because it recalculates the potential energy and its gradients twice at each time-step, ATM's strategy suffers from the downside that it is as much as twice as slow per time-step as conventional parameter interpolation alchemical approaches.
-
-%mentions parameter vs. energy interpolation 
-%@article{konig2021efficient,
-%  title={Efficient Alchemical Intermediate States in Free Energy Calculations Using $\lambda$-Enveloping Distribution Sampling},
-%  author={K\"{o}nig, Gerhard and Ries, Benjamin and H\"{u}nenberger, Philippe H and Riniker, Sereina},
-%  journal={Journal of Chemical Theory and Computation},
-%  volume={17},
-%  number={9},
-%  pages={5805--5815},
-%  year={2021},
-%  publisher={ACS Publications}
-%}
-
-\begin{figure}[h!]
-    \centering
-    \includegraphics[width=0.95\linewidth]
-    {paper/figures_atm/atm_scheme_abfe_rbfe.pdf}
-    \caption{\small Alchemical transfer method illustrated for (\textbf{A}) Absolute Binding Free Energy (ABFE) and (\textbf{B}) Relative Binding Free Energy (RBFE) calculations. In (A), the receptor (blue) is shown with the ligand in bulk solvent being translated to the active site along a vector $+h$. In (B), the RBFE setup is shown with two ligands: one in the binding site and the other in bulk solvent. A vector $h$ separates the ligands, and the perturbation energy is evaluated by virtually swapping their positions at each MD step.}
-    \label{fig:atm-illustration}
-\end{figure}
-
-\subsubsection{Methodology}
-
-Using the notation in Eq.~(\ref{eq:reduced-potential}), if $u(\vec{q})$ is the physical ($\lambda$-independent) reduced potential of the system when the ligand is at a location in the solvent away from the receptor and $\vec{h}$ is a displacement vector that brings the ligand atoms from the position in the solvent to the receptor binding site (Figure~\ref{fig:atm-illustration}), the ATM \emph{reduced binding energy function}
-\begin{equation}\label{eq:ATM-binding-energy}
-b(\vec{q}) = u(\vec{q}+\vec{h}) - u(\vec{q})
-\end{equation}
-is the change in the system's potential energy when the ligand is rigidly moved from the solvent to the receptor binding site. The ATM alchemical reduced potential is then written as
-\begin{equation}\label{eq:ATM-alchemical-potential}
-    u(\vec{q}; \vec{\lambda}) = u(\vec{q}) + w[b(\vec{q});\vec{\lambda}]
-\end{equation}
-where $w(b,\vec{\lambda})$ is the \emph{perturbation energy function}. The perturbation energy function can be any function as long as it is zero at the $\lambda$-state corresponding to the unbound state and it is equal to the binding energy $b(\vec{q})$ at the bound state:
-\begin{eqnarray}
-    w[b(\vec{q});\vec{\lambda}_{\rm U}] = 0           & \quad & \vec{\lambda}_{\rm U}: {\rm Unbound\ State} \\
-    w[b(\vec{q});\vec{\lambda}_{\rm B}] = b(\vec{q})  & \quad & \vec{\lambda}_{\rm B}: {\rm Bound\ State}
-\end{eqnarray}
-
-Current ATM implementations (see below) employ the softplus perturbation energy function\cite{pal2019perturbation}
-\begin{equation}\label{eq:ATM-softplus}
-w(b;\vec{\lambda}) = w[b_{\rm sc}(b);\vec{\lambda}] =  \frac{\lambda_2 - \lambda_1}{\alpha} \ln\left\{ 1 + e^{-\alpha [b_{\rm sc} - b_0]} \right\} + \lambda_2 b_{\rm sc}
-\end{equation}
-where the parameters ($\lambda_1>=0$, $\lambda_2>=0$, $\alpha>0$, and $b_0$) are functions of the $\lambda$-state, $\vec{\lambda}$. The softplus non-linear perturbation function satisfies the correct limits when $\lambda_1 = \lambda_2 = 0$ at the unbound state and $\lambda_1 = \lambda_2 = 1$ at the bound state. The quantity $b_{\rm sc}$ in Eq.~(\ref{eq:ATM-softplus}) is the soft-core binding energy function
-\begin{equation}
-  b_{\rm sc}(b)=
-\begin{cases}
-b & b \le b_c \\
-(b_{\rm max} - b_c ) f_{\rm sc}\left[\frac{b-b_c}{b_{\rm max}-b_c}\right] + b_c & b > b_c
-\end{cases}
-\label{eq:ATM-soft-core-general}
-\end{equation}
-with
-\begin{equation}
-f_{\rm sc}(y) = \frac{z(y)^{a}-1}{z(y)^{a}+1} \label{eq:rat-sc} \, ,
-\end{equation}
-and
-\begin{equation}
-    z(y)=1+2 y/a + 2 (y/a)^2
-    \label{eq:end-of-softplus}
-\end{equation}
-The soft-core perturbation energy function is designed to avoid singularities near the initial state of the alchemical transformation.\cite{pal2019perturbation,khuttan2021alchemical} The parameters $b_{\rm max}$, $b_c$, and $a$ are set to smoothly cap the perturbation energy to a maximum positive value without affecting it away from the singularity. 
-The softplus function has the nice property that is linear for $b<<b_0$ and $b>>b_0$ but with different slopes,  $\lambda_1$ and $\lambda_2$, in these two regimes. The bilinear property of the softplus function allows for greater flexibility in creating smoother and more connected alchemical paths that lead to faster convergence~\cite{pal2019perturbation, khuttan2021alchemical}.
-
-The values of the binding energies sampled at regular intervals at each $\lambda$-state during the ATM alchemical simulation are the inputs for binding free energy estimation (see Section \label{sec:data_analysis}) through multi-state thermodynamic reweighting algorithms such as MBAR and UWHAM~\cite{shirts2008statistically,Tan2012}. One requirement for these algorithms is the evaluation of the perturbation energy $w(b,\vec{\lambda})$ for each sample $b$ at all $\lambda$-states.  The analytical relationships Eq.~(\ref{eq:ATM-softplus})--(\ref{eq:end-of-softplus}) between the binding energy and the perturbation energy make this step straightforward with ATM. In contrast, conventional free energy perturbation methods that employ soft-core pair potentials lack analytical perturbation energy functions and require a more complex process involving calling the molecular dynamics engine to rescore simulation trajectories. The more straightforward free energy estimation process afforded by ATM saves computing and storage costs, and, since it is based solely on binding energies, allows for changing the perturbation energy function $w(b;\vec{\lambda})$ without running new simulations. The simplification of the free energy estimation process fits the general ATM philosophy of streamlining and generalizing alchemical binding free energy calculations as much as possible.
-
-{\bf The ATM Alchemical Intermediate.} Due to atomic clashes with the receptor, the reference potential $u(\vec{q})$ for the unbound state becomes ill-defined near the bound state. On the other hand, taking the bound state as the reference leads to numerical instabilities near the unbound state due to clashes with solvent atoms. The solution to this conundrum is to split the alchemical binding process into two legs that connect the unbound and bound states to the same alchemical intermediate state midway between the two end states (Figure~\ref{fig:atm_alchemical_intermediate})~\cite{wu2021alchemical,azimi2022relative}. In the alchemical leg (Leg 2) that connects the unbound state to the alchemical intermediate, the unbound potential is used as a reference potential. The reference potential for the leg connecting the bound state and the alchemical intermediate (Leg 1) is instead the potential energy function of the bound state. The transition from one alchemical potential function to another occurs transparently to the user in the ATM replica exchange implementations (see below). According to the ATM thermodynamic scheme (Figure~\ref{fig:atm_alchemical_intermediate}), the excess binding free energy is obtained as the difference between the free energy changes of the two legs:
-\begin{equation}
-\Delta G_{b, \text{exc.}} = \Delta G_{\text{Leg2}} - \Delta G_{\text{Leg1}}
-\end{equation}
-
-\begin{figure}[h!]
-    \centering
-    \includegraphics[width=0.95\linewidth]
-    {paper/figures_atm/atm_alchemical_intermediate.pdf}
-    \caption{Illustration of ATM's thermodynamic path. At the thermodynamic intermediate (top, center), the ligand interacts at half the strength with the receptor and half strength with the solvent. The unbound state (bottom, right) is converted to the alchemical intermediate during Leg 2. Similarly, the bound state (bottom, left) is converted to the alchemical intermediate during Leg 1. The binding free energy is recovered by taking the difference between the free energies of Leg 2 and Leg 1. The receptor is depicted in blue, and the ligand is shown in gray. The faint gray color of the ligand in the alchemical intermediate represents its 50\% interaction strength with the receptor and the bulk of the solvent.}
-    \label{fig:atm_alchemical_intermediate}
-\end{figure}
-
-
-\subsubsection{ATM Applications: ABFE, RBFE, Relative Binding Selectivity, Macromolecular Binding}
-
-The method described so far, involving the translation of the ligand to the receptor binding site, calculates the standard, or absolute binding free energy (ABFE)~\cite{wu2021alchemical,azimi2022application}. A straightforward generalization of ATM's ligand translation transformation enables the calculation of the relative binding free energy of two ligands for the same receptor (RBFE) using a dual-coordinate approach~\cite{azimi2022relative}. In ATM's RBFE approach, one ligand is initially placed in the solvent, and the other is placed in the binding site. The alchemical potential is then expressed similarly to Eq.~(\ref{eq:ATM-alchemical-potential}) except that, as one ligand is translated into the binding site as in the ABFE protocol, the other ligand is translated in the opposite direction such that the position of the two ligands is swapped. Hence, ATM's ABFE and RBFE protocols differ only in the coordinate transformation: ligand translation for ABFE and ligand swapping for RBFE.
-
-ATM's RBFE protocol has recently been extended to the swapping of ligand positions between two receptors~\cite{azimi2024selectivity}. The resulting free energy measures the relative selectivity of the two ligands for the two receptors, that is, by how much the selectivity of a ligand for one receptor over another is affected by transforming it into the other. This information is critical for the design of drugs that are highly specific and not only strong binders of the target receptor.
-
-The types of coordinate transformations that can be implemented with ATM are not limited to translations. For example, coordinates swapping, where the coordinates of an atom are replaced with those of another, has been used to accelerate the RBFE convergence rate between congeneric ligands and to extend ATM to the study of the influence of residue mutations on the binding affinities of protein-peptide and protein-protein complexes~\cite{gallicchio2025mutants}.   
-
-
-\subsubsection{ATM System Setup and Best Practices}
-
-Since it does not require alchemical topologies, preparing molecular complex systems for ATM is the same as for standard molecular dynamics. While we described the ABFE protocol in the binding direction, in practice, it is often more convenient to set up the system with the ligand bound to the receptor rather than placed in the solvent. If so, the ABFE alchemical calculation is performed in the dissociation direction by essentially reversing the two ATM legs in Figure~(\ref{fig:atm_alchemical_intermediate}). To prepare a system for RBFE, one ligand is placed in the binding site and another in the solvent, ensuring their distance is approximately equal to the displacement vector. In practice, the two ligands are prepared as superimposed in the binding site, and one of them is translated by the displacement vector to reach the desired location in the solvent.
-
-The ligand displacement vector, illustrated in Figure~\ref{fig:atm-illustration}, is a necessary input for ATM as it determines the ligands' positions in the solvent to represent their unbound states.
-While the dependence of ATM's predictions on this aspect of the method has not been studied systematically, in principle, it should not matter where a ligand is placed in the solvent as long as it is sufficiently far away from the receptor to call the resulting configuration \emph{unbound}. Three layers of water molecules, or approximately $10$ \AA, is probably the minimum distance between any two pairs of ligand and receptor atoms to ensure a reasonable degree of decorrelation between the two. In practice, the choice of the displacement vector is a trade-off between ensuring that the ligand is sufficiently removed from the receptor when unbound and the size of the solvent box required to contain the receptor and the displaced ligand. Some ATM implementations have automated this aspect of the system's setup.
-
-The receptor binding region is typically specified by a flat-bottom harmonic potential restraint between the centroids of a set of receptor and ligand atoms as outlined in Section \ref{sec:standardstate-restraints}. For RBFE, a second binding region restraint, identical to the first but displaced into the solvent, restrains the position of the second ligand. Although alignment restraints (see below) are more commonly used for this purpose.  Similarly to other alchemical approaches, orientational restraints can be further deployed to specify the binding pose more precisely~\cite{khuttan2023taming}.
-
-As is common in dual-coordinate alchemical binding implementations~\cite{Ries_2022}, ATM RBFE calculations typically employ optional restraints to maintain the two ligands in approximate alignment. ATM's implementation consists of positional and orientational restraints between the internal coordinate frames of the two ligands defined by three reference atoms (Figure~\ref{fig:atm_lig_alignment})~\cite{azimi2022application}. A positional restraint keeps the origins of the two frames at a separation approximately equal to the displacement vector, and the axes of the frames are used to impose orientational restraints. The objective is to keep the unbound ligand in a position and orientation such that the translation into the binding site places its atoms near the corresponding atoms of the bound ligand. Robust alignment is ensured by selecting reference atoms from the rigid, common cores of the ligands. The first reference atoms are generally located near the center of the rigid core to define the origin of the coordinate frame. The second reference atoms are selected as far as possible from the first, still within the rigid core, to establish an axis that represents the core's orientation. Corresponding atoms in the second ligand are identified along the same axis and aligned by ATM, even if perfect overlap is not possible. The third reference atoms define a plane with the first two atoms, ensuring consistent rotational alignment (roll) of the rigid cores. These are chosen such that they remain approximately coplanar, facilitating close ligand alignment.
-
-\begin{figure}[h!]
-    \centering
-    \includegraphics[width=0.95\linewidth]{paper/figures_atm/atm_lig_alignment.pdf}
-    \caption{Illustrative example of the selection of the reference atoms for ATM's ligand alignment restraints between two ligands \textbf{A} and \textbf{B}. Atoms \textbf{$1_A$} and \textbf{$1_B$} are selected as the first reference points, positioned near the center of the rigid common core. These atoms define the origin of the coordinate frames, ensuring that both ligands remain at a fixed distance. Atoms \textbf{$2_A$} and \textbf{$2_B$} are chosen from within the common rigid core, positioned as far as possible from the first reference atom. The axis defined by $2_A$ and $2_B$ is kept approximately collinear. Finally, atoms \textbf{$3_A$} and \textbf{$3_B$} are chosen to maintain the planar alignment of the rigid cores, preserving the roll of the common structural framework. Reference atoms are preferably not selected from flexible regions of the ligands, as changes in these regions could alter the relative orientation between the ligands.
-    }
-    \label{fig:atm_lig_alignment}
-\end{figure}
-
-Additional optional restraints are often used in ATM to limit the conformational space to be sampled to improve convergence and reproducibility of binding free energy estimates. For example, the AToM-OpenMM~\cite{atom-openmm-github2025} protocol applies by default weak flat-bottom harmonic positional restraints to the C\textsubscript{$\alpha$} atoms of structurally rigid regions of the protein receptor backbone. Flexible loops near the binding site that undergo induced fit conformational reorganization are not usually restrained in this way to allow for receptor conformational reorganization.
-
-
-\subsubsection{ATM Implementations} 
-
-There are now various ATM implementations~\cite{atom-openmm-github2025,femto-github2025,atm-acellera-github2025}. To our knowledge, currently they are all based on the ATMForce feature of the OpenMM molecular simulation package~\cite{eastman2023openmm}. ATMForce implements the ATM alchemical potential through two GPU contexts: the first evaluates the reference potential energy $u(\vec{q})$, and the second calculates the perturbed potential energy after the coordinate transformation. ATMForce retrieves energy and forces from each context and merges them into the alchemical potential energy function according to Eqs.~(\ref{eq:ATM-alchemical-potential})--(\ref{eq:end-of-softplus}). ATMForce is usually set up to consider only the potential energy terms that change upon the coordinate transformation, such as the non-bonded term for standard fixed charge force fields. Covalent terms (bond stretches, angle bending, and torsions) are typically unaffected by rigid translations of whole molecules and can be ignored when evaluating perturbation energies.
-
-The AToM-OpenMM Python package~\cite{atom-openmm-github2025,atom-openmm-documentation2025} is considered the reference ATM implementation. AToM-OpenMM provides a toolkit to prepare and run alchemical binding free energy calculations by interfacing AToMForce with the user's input. It supports systems with fixed charge force fields (Amber, CHARMM, OpenFF, and Espaloma) and implicit solvent models (HCT, OBC, AGBNP) supported by OpenMM on GPU (CUDA, HIP, OpenCL) and CPU platforms. It provides enhanced parallel conformational sampling with Asynchronous Hamiltonian replica exchange~\cite{Gallicchio2008,gallicchio2015asynchronous} over any number of local GPUs, as well as support for advanced features such as metadynamics, relative selectivity calculations with ligand swapping, and macromolecular RBFEs with coordinate swapping~\cite{gallicchio2025mutants}.
-
-The femto package\cite{femto-github2025}, developed by Psivant, offers a lightweight and highly automated interface for high-throughput execution and rapid prototyping of ATM ABFE and RBFE workflows. Additionally, Acellera's ATM implementation for the Quantumbind package~\cite{quantumbind-acellera-github2025} provides a commercially supported solution with graphical user interfaces and extended documentation, as well as support for neural-network quantum-mechanical potentials~\cite{sabanes2024enhancing}, enabling both novice and expert users to leverage ATM for routine and advanced free energy calculations. A CHARMM-GUI ATM module~\cite{zhang2024ligand} provides support for membrane-bound receptors such as GPCRs. Support for ATM is also available from the OpenBioSim infrastructure~\cite{openbiosim-diary-ATM2025}. These tools collectively enhance the scalability, usability, and reproducibility of ATM-based simulations.
-
-\subsubsection{ATM Validation Studies and Deployments}
-
-ATM has undergone rigorous early validation through the SAMPL (Statistical Assessment of Modeling of Proteins and Ligands) series of community blind challenges, which were designed to objectively assess computational methods for molecular solvation and binding. Notably, ATM was benchmarked in the SAMPL6, SAMPL8, and SAMPL9 blind challenges, consistently ranking among the top-performing methods for both absolute and relative binding free energy calculations \cite{wu2021alchemical,azimi2022application,khuttan2023taming}. Notably, ATM yielded SAMPL8 ABFE estimates in close agreement with the rigorous non-alchemical Potential of Mean Force implementation in GROMACS~\cite{azimi2022application}. Further large-scale validation studies were conducted in collaboration with leading drug discovery technology companies, including Psivant and Acellera, which focused on refining the method for relative binding free energy calculations using FEP benchmark systems~\cite{chen2024performance,sabanes2023validation}.
-
-Recent advancements have expanded the scope and capabilities of ATM. ATM has been integrated with metadynamics (metaD) in OpenMM, enabling it to support an arbitrary set of potentials without modifying the core molecular dynamics energy routines. For ligands that undergo substantial conformational reorganization upon binding, metadynamics-based sampling of internal degrees of freedom reduces the variance of free energy closure estimates for improving the robustness of RBFE estimates~\cite{khuttan2024make}. The AToM-OpenMM framework includes dedicated functionality to load external metadynamics potentials and apply reweighting or unbiasing schemes, enabling statistically rigorous recovery of free energy estimates from biased simulations.
-
-ATM has been evaluated for protein–ligand binding affinity prediction using hybrid neural network potentials and molecular mechanics (NNP/MM), showing improved accuracy over conventional force fields such as GAFF2 \cite{sabanes2024enhancing}. These models have been integrated into the ATM framework via the OpenMM-ML plugin and Acellera's implementation, enabling the use of advanced NNPs, such as ANI and AceForce, within standard ATM workflows. These implementations rely on PyTorch-based architectures for efficient GPU-accelerated evaluation of neural network potentials during simulation. In addition, ATM has been extended to enable receptor hopping and receptor swapping protocols for computing ligand selectivity between receptors. In receptor swapping, one ligand is transferred between two receptors while a second ligand moves in the opposite direction \cite{azimi2024selectivity}. Finally, the Alchemical Transfer Method with Coordinate Swapping (ATS) has been developed to compute relative binding free energies for large congeneric ligands and single-point mutant peptides within the ATM framework~\cite{gallicchio2025mutants}.
-
-These extensive efforts have firmly established ATM as a reliable and versatile tool, capable of addressing a broad spectrum of modeling modalities.  Ongoing work by a growing community of developers and practitioners in academia and industry is increasing the robustness and expanding its range of applicability in computer-aided drug discovery and other fields.  
->>>>>>> 144a76c7
 
 %%%%%%%%%%%%%%%%%%%%%%%%%%%%%%%%
 %  Data Analysis               %
@@ -1904,11 +1723,7 @@
 
 %The TIES method~\cite{bhati2017} employs a different scheme to obtain the overall variance of the integral. It assumes that the integrand is a Gaussian random process and hence the thermodynamic integral can be viewed as a so-called stochastic integral, which forms the basis of uncertainty propagation in this integral. The following equation is used to compute the overall variance of the integral combining variance at each $\lambda$ state. $\mathrm{var}$($\Delta$f) = $\sum_{i=1}^{K}\Delta\lambda_{k}^2 \mathrm{var}(\frac{du}{d\vec{\lambda}})_{k}$. 
 
-<<<<<<< HEAD
 Beyond thermodynamic integration, the TIES method\cite{bhati2017} uses an Ito integral with Iso isomoetry for error propogation.
-=======
-Beyond thermodynamic integration, the TIES method\cite{bhati2017} uses an Ito integral with Iso isomoetry for error propagation.
->>>>>>> 144a76c7
 
 For alchemical changes that result in smooth, low curvature sets of $\expect{\frac{dU}{d\vec{\lambda}}}$, a relatively small number of $\vec{\lambda}$ states is necessary for sufficient accuracy and low variance in the free energy estimate. 
 Depending on the difficulty of the perturbation, the bias introduced by discretization of the integral can become large due to increased curvature, and more $\vec{\lambda}$ intermediate states become necessary to reduce error.
@@ -1928,11 +1743,7 @@
 The proposed changes in configuration are increasingly relevant if no experimental evidence is available to reduce uncertainty in where the changing atoms should be positioned.
 
 In addition to statistical uncertainty and sampling, a variety of other factors can impact results from binding free energy calculations. In addition to the choice of initial configuration, results can depend on the choice of force field for the protein/receptor, water, and small molecule(s), so rerunning calculations with different choices of force field can also be used to assess how sensitive results and conclusions are to these particular choices. Other factors, like system preparation (choice of protonation state, tautomer, counterion presence, salt concentration, etc.) can also substantially impact results~\cite{mobley2017predicting, mobley2017predictinga}, so unless modelers are confident they have these factors correct, sensitivity to these choices may also need to be examined.
-<<<<<<< HEAD
-Incidentally, Vassaux \textit{et al.} perfor med a systematic study comparing the effect of both aleatoric as well as parametric uncertainties for protein-ligand free energy calculations using NAMD~\cite{vassaux2021}. They found that, indeed, ensemble simulations are necessary to control both sources of uncertainties arising in simulations, just as is anticipated in the field of uncertainty quantification.
-=======
 Incidentally, Vassaux \textit{et al.} performed a systematic study comparing the effect of both aleatoric as well as parametric uncertainties for protein-ligand free energy calculations using NAMD~\cite{vassaux2021}. They found that, indeed, ensemble simulations are necessary to control both sources of uncertainties arising in simulations, just as is anticipated in the field of uncertainty quantification.
->>>>>>> 144a76c7
 
 \subsection{Are my simulations any good?}
 \label{sec:are-they-good}
@@ -2051,23 +1862,14 @@
 	\item \href{https://www.plumed.org/}{PLUMED} is a tool which enables the usage of a variety of MD engines. It is designed as a plugin for MD packages such that it analyzes the trajectory on the fly. It also offers a VMD based plugin for the computation of collective variables~\cite{bonomi2019promoting}.   	
 	\item \href{https://biosimspace.org/}{BioSimSpace} is a multiscale molecular simulation framework, written to allow computational modellers to quickly prototype and develop new algorithms for molecular simulation and molecular design~\cite{hedges2019biosimspace, hedges2023suite}. 
 	\item \href{https://siremol.org/}{Sire} is a multiscale, molecular simulation framework that provides several applications, including SOMD, an MD/MC code for performing FEP calculations via an interface to OpenMM~\cite{woods2024sire}. 
-<<<<<<< HEAD
-	\item \href{http://getyank.org/latest/index.html}{YANK} is a tool developed by John Chodera and group on the top of OpenMM MD package. It allows the users to write their inputs in easy-to-use YAML format.
-        \item \href{https://github.com/choderalab/openmmtools} provides tooling for creating alchemical simulations using OpenMM. These include tools for alchemically modifying OpenMM Systems, running multistate simulations and adding alchemical restraints.
-=======
         \item \href{https://github.com/choderalab/openmmtools}{OpenMMTools} provides tooling for creating alchemical simulations using OpenMM. These include tools for alchemically modifying OpenMM Systems, running multistate simulations and adding alchemical restraints \cite{john_chodera_2025_17238654}.
->>>>>>> 144a76c7
 	\item \href{http://www.gromacs.org/}{GROMACS} is a molecular simulation package with a significant number of free energy methods implementations. The LiveCOMS GROMACS tutorial includes an example free energy calculation~\cite{lemkul2018From}.
 	\item \href{http://pmx.mpibpc.mpg.de/instructions.html}{PMX}, an add-on to GROMACS, offers a mutation free energy calculation module~\cite{abraham2015gromacs}.
 	\item \href{https://github.com/qusers/Q6}{Q} is MD code for performing FEP calculations using a variety of force fields~\cite{aaquist2017q6}. 
     \item \href{http://www.ties-service.org}{TIES} enables the usage of NAMD and OpenMM for setting up alchemical free energy ensemble simulations \url{https://github.com/UCL-CCS/TIES_MD} \cite{bieniek2023}.
-<<<<<<< HEAD
-    \item \href{https://openfree.energy/}{Open Free Energy} is a platform which offers and allows the creations of alchemical simulation workflows for both absolute and relative binding free energies. Current offerings, notably include a Perses-based \url{https://github.com/choderalab/perses/tree/main/perses} hybrid topology method using OpenMM.
-=======
     \item \href{https://openfree.energy/}{Open Free Energy} is a platform which offers and allows the creations of alchemical simulation workflows for both absolute and relative binding free energies. Current offerings, notably includes a \href{https://github.com/choderalab/perses/tree/main/perses}{Perses-based} hybrid topology method using OpenMM \cite{alibay_2025_17258732}.
     \item \href{https://github.com/Gallicchio-Lab/AToM-OpenMM}{AToM-OpenMM} is a Python package for running simulations using the Alchemical Transfer Method in OpenMM \cite{azimi2022relative, wu2021alchemical,gallicchio2008,gallicchio2025mutants}.
     \item \href{https://github.com/Psivant/femto/tree/main}{Femto} is a Python package for running conventional MD and free energy simulations. Notably it implements tooling for Separated Topologies\cite{baumann2023broadening} and the Alchemical Transfer Method\cite{azimi2022relative,wu2021alchemical,gallicchio2008,gallicchio2025mutants}.
->>>>>>> 144a76c7
 	\end{itemize}
 \item[] \textbf{Setup tools:}
 	\begin{itemize}
@@ -2076,21 +1878,11 @@
         \item \href{https://github.com/OpenFreeEnergy/kartograf} 
     Kartograf: An geometry-based atom mapper for setting up relative free energies with a conserved core~\cite{ries2024kartograf}.
         \item \href{https://github.com/OpenFreeEnergy/Konnektor}
-<<<<<<< HEAD
-    Konnektor: Tooling to aid in the creation of alchemical perrturbation networks~\cite{}.
-	\item \href{http://www.charmm-gui.org/}{CHARMM-GUI} is a web-based tool for setting up a variety of MD simulations. It can be used to generate CHARMM scripts for solvation and ligand-binding free energy calculations~\cite{jo2008charmmgui}.
-	\item \href{https://github.com/qusers/qligfep}{QligFEP} offers robust and fast setup of FEP calculations for the software package Q~\cite{jespers2019qligfep}.
-	\item \href{https://github.com/protocaller/ProtoCaller}{ProtoCaller}, a setup tool for the automation of Gromacs free energy calculations~\cite{suruzhon2020protocaller}.
-	\item \href{https://fesetup.readthedocs.io/en/latest/introduction.html}{FESetup} has been developed primarily to setup calculations in AMBER, GROMACS and SIRE~\cite{loeffler2015fesetup}.
-        \item 
-    \href{https://github.com/cbc-univie/transformato}{transformato} is a package for setting up single topology alchemical transformations to be run using CHARMM or OpenMM.
-=======
     Konnektor: Tooling to aid in the creation of alchemical perrturbation networks~\cite{ries2024konnektor}.
 	\item \href{http://www.charmm-gui.org/}{CHARMM-GUI} is a web-based tool for setting up a variety of MD simulations. It can be used to generate CHARMM scripts for solvation and ligand-binding free energy calculations~\cite{jo2008charmmgui}.
 	\item \href{https://github.com/qusers/qligfep}{QligFEP} offers robust and fast setup of FEP calculations for the software package Q~\cite{jespers2019qligfep}.
         \item 
     \href{https://github.com/cbc-univie/transformato}{transformato} is a package for setting up single topology alchemical transformations to be run using CHARMM or OpenMM \cite{karwounopoulos2022relative, karwounopoulos2023calculations, wieder2022alchemical}.
->>>>>>> 144a76c7
     \item \href{http://www.ties-service.org}{TIES} allows the setup of perturbation maps, hybrid topologies and structures as well as simulation-ready models for NAMD and OpenMM \url{https://github.com/UCL-CCS/TIES} \cite{bieniek2023}.
 	\end{itemize}
 \item []\textbf{Analysis tools:}
@@ -2100,15 +1892,8 @@
 	\url{https://github.com/alchemistry/alchemlyb}~\cite{daviddotson2020alchemistry}.
 	\item pymbar: MBAR implementation, but have to roll your own analysis wrapper      
 	\url{https://github.com/choderalab/pymbar} \cite{shirts2008statisticallya}.
-<<<<<<< HEAD
-	\item Cinnabar: Standardising alchemical free energy analysis. Includes tools for calculating network-wide analyses and deriving absolute free energies using a maximum-likelihood estimator \url{https://github.com/OpenFreeEnergy/cinnabar}.
-	\item Free Energy Workflows: Sire-specific free energy map analysis using weighted path averages 
-        \item \href{https://gitlab.com/RutgersLBSR/fe-toolkit} FE-Toolkit: collection of packages for free energy analysis, including network-wide MBAR analysis~/cite{}.
-    \url{https://github.com/michellab/freenrgworkflows}.
-=======
 	\item \href{https://github.com/OpenFreeEnergy/cinnabar}{Cinnabar}: Standardising alchemical free energy analysis. Includes tools for calculating network-wide analyses and deriving absolute free energies using a maximum-likelihood estimator \cite{richard_gowers_2025_15678719}.
         \item \href{https://gitlab.com/RutgersLBSR/fe-toolkit}{FE-Toolkit}: collection of packages for free energy analysis, including network-wide MBAR analysis~\cite{giese2025fe}.
->>>>>>> 144a76c7
     \item \href{http://www.ties-service.org}{TIES}: Perform statistical analysis of the output of alchemical ensemble simulations and report reliable predictions along with statistical uncertainties for a variety of free energy estimators \url{https://github.com/UCL-CCS/TIES_MD} \cite{bieniek2023}.
 	\end{itemize}
 \item[] Generally, commercial software will offer more complete pipelines in which standalone analysis applications are not necessarily needed; free and open source packages often require manual analysis but allow more flexibility and modification.
@@ -2237,19 +2022,11 @@
 \textbf{FC}: Coordinated the v2.0 updates to the article (TODO: be more specific?/ mention ABFE updates?). \\
 \textbf{PVC} Contributed updates to the discussion of uncertainty quantification.\\
 \textbf{JWE} Contributed to ``Conserved binding site waters can play an important role in binding free energies'' and ``Handling poorly sampled water networks'' in Sec. ~\ref{subsec:binding}.\\
-<<<<<<< HEAD
-\textbf{EG} Wrote the updated Sec.~\ref{sec:theory} and Sec.~\ref{sec:multiple-chemical-states},  updated Sec.~\ref{sec:standardstate-restraints}, and and contributed to the discussion and review of many sections.\\
+\textbf{EG} Wrote the updated Sec.~\ref{sec:theory} and Sec.~\ref{sec:multiple-chemical-states},  updated Sec.~\ref{sec:standardstate-restraints}, and contributed to the discussion and review of many sections.\\
 \textbf{MG} Contributed to ``Changes in net charge can be challenging/problematic'' in Sec. \ref{subsec:net charge}. \\
 \textbf{DFH} Contributed to Sec.~\ref{sec:software} and helped edit the paper. \\
 \textbf{W-TH}: Wrote Sec.~\ref{sec:configurational_sampling}, updated Sec.~\ref{sec:prerequisites},~\ref{sec:unsettled}, and~\ref{sec:checklist}, and created Fig. ~\ref{fig:configurational_sampling}.\\
 \textbf{SK}: Contributed to Sec. \ref{sec:theory} and \ref{sec:standardstate-restraints}  \\
-=======
-\textbf{EG} Wrote the updated Sec.~\ref{sec:theory} and Sec.~\ref{sec:multiple-chemical-states},  updated Sec.~\ref{sec:standardstate-restraints}, co-wrote Sec.~\ref{sec:atm} with SK, and and contributed to the discussion and review of many sections.\\
-\textbf{MG} Contributed to ``Changes in net charge can be challenging/problematic'' in Sec. \ref{subsec:net charge}. \\
-\textbf{DFH} Contributed to Sec.~\ref{sec:software} and helped edit the paper. \\
-\textbf{W-TH}: Wrote Sec.~\ref{sec:configurational_sampling}, updated Sec.~\ref{sec:prerequisites},~\ref{sec:unsettled}, and~\ref{sec:checklist}, and created Fig. ~\ref{fig:configurational_sampling}.\\
-\textbf{SK}: Contributed to Sec. \ref{sec:atm}.\\
->>>>>>> 144a76c7
 \textbf{MK}: Contributed to Sec.~\ref{sec:data_analysis}, provided the data for figure~\ref{fig:overlap}, compiled the dataset for Sec.~\ref{sec:benchmark} and helped edit the paper.\\
 \textbf{JM}: Contributed to Sec.~\ref{subsec:reproducible},~\ref{sec:prerequisites},~\ref{sec:important_path},~\ref{subsec:estimators},~\ref{subsec:uncertainty}, and~\ref{sec:conclusion}\\
 \textbf{DLM}: Contributed to the outline, drafted some of the sections, gave ideas on figures, and helped edit the paper.\\
