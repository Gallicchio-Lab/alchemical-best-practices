--- conflicted
+++ resolved
@@ -4551,7 +4551,6 @@
   number = {8}
 }
 
-<<<<<<< HEAD
 @article{gilson2007calculation,
   title={Calculation of protein-ligand binding affinities},
   author={Gilson, Michael K and Zhou, Huan-Xiang},
@@ -4565,7 +4564,6 @@
 }
 
 
-
 @InBook{guggenheim1952mixtures504,
   author = 	 {Guggenheim, E. A.},
   title = 	 {Mixtures},
@@ -4626,7 +4624,6 @@
 }
 
 @article{gallicchio2011recentadv,
-=======
 @article{champion2024multistate,
   title={Multistate Method to Efficiently Account for Tautomerism and Protonation in Alchemical Free-Energy Calculations},
   author={Champion, Candide and H\"{u}nenberger, Philippe H and Riniker, Sereina},
@@ -4658,14 +4655,12 @@
 }
 
 @article{gallicchio2011recent,
->>>>>>> 3986c1e3
   title={Recent theoretical and computational advances for modeling protein--ligand binding affinities},
   author={Gallicchio, Emilio and Levy, Ronald M},
   journal={Adv. Prot. Chem. Struct. Biol.},
   volume={85},
   pages={27--80},
   year={2011},
-<<<<<<< HEAD
   publisher={Elsevier},
   doi = {10.1016/B978-0-12-386485-7.00002-8}
 }
@@ -4729,7 +4724,6 @@
   Year                     = {1982},
   Pages                    = {869},
   Volume                   = {86}
-=======
   publisher={Elsevier}
 }
 
@@ -4752,5 +4746,4 @@
   pages={424--435},
   year={2018},
   publisher={ACS Publications}
->>>>>>> 3986c1e3
 }